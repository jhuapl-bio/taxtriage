--- conflicted
+++ resolved
@@ -12,11 +12,7 @@
                     },
                     "bcftools/consensus": {
                         "branch": "master",
-<<<<<<< HEAD
-                        "git_sha": "81880787133db07d9b4c1febd152c090eb8325dc",
-=======
                         "git_sha": "c9c3ef86c1892413b3c86fb38c4e39fd7288512f",
->>>>>>> 8a8096e3
                         "installed_by": ["modules"]
                     },
                     "bcftools/index": {
@@ -26,11 +22,7 @@
                     },
                     "bcftools/mpileup": {
                         "branch": "master",
-<<<<<<< HEAD
-                        "git_sha": "ede1e20af42e2f736638efae1b79762293a6a98a",
-=======
                         "git_sha": "c9c3ef86c1892413b3c86fb38c4e39fd7288512f",
->>>>>>> 8a8096e3
                         "installed_by": ["modules"]
                     },
                     "bcftools/stats": {
@@ -43,152 +35,139 @@
                         "git_sha": "05954dab2ff481bcb999f24455da29a5828af08d",
                         "installed_by": ["modules"]
                     },
-                    "bedtools/bamtobed": {
+                    "bedtools/coverage": {
                         "branch": "master",
                         "git_sha": "05954dab2ff481bcb999f24455da29a5828af08d",
                         "installed_by": ["modules"]
                     },
-                    "bedtools/coverage": {
-                        "branch": "master",
-<<<<<<< HEAD
-                        "git_sha": "81880787133db07d9b4c1febd152c090eb8325dc",
-=======
+                    "bedtools/maskfasta": {
+                        "branch": "master",
+                        "git_sha": "81880787133db07d9b4c1febd152c090eb8325dc",
+                        "installed_by": ["modules"]
+                    },
+                    "blast/blastn": {
+                        "branch": "master",
+                        "git_sha": "81880787133db07d9b4c1febd152c090eb8325dc",
+                        "installed_by": ["modules"]
+                    },
+                    "bowtie2/align": {
+                        "branch": "master",
+                        "git_sha": "81880787133db07d9b4c1febd152c090eb8325dc",
+                        "installed_by": ["modules"]
+                    },
+                    "bowtie2/build": {
+                        "branch": "master",
+                        "git_sha": "81880787133db07d9b4c1febd152c090eb8325dc",
+                        "installed_by": ["modules"]
+                    },
+                    "bwa/index": {
+                        "branch": "master",
+                        "git_sha": "81880787133db07d9b4c1febd152c090eb8325dc",
+                        "installed_by": ["modules"]
+                    },
+                    "bwa/mem": {
+                        "branch": "master",
+                        "git_sha": "81880787133db07d9b4c1febd152c090eb8325dc",
+                        "installed_by": ["modules"]
+                    },
+                    "canu": {
+                        "branch": "master",
+                        "git_sha": "81880787133db07d9b4c1febd152c090eb8325dc",
+                        "installed_by": ["modules"]
+                    },
+                    "cat/cat": {
+                        "branch": "master",
+                        "git_sha": "81880787133db07d9b4c1febd152c090eb8325dc",
+                        "installed_by": ["modules"]
+                    },
+                    "centrifuge/centrifuge": {
+                        "branch": "master",
+                        "git_sha": "81880787133db07d9b4c1febd152c090eb8325dc",
+                        "installed_by": ["modules"]
+                    },
+                    "custom/dumpsoftwareversions": {
+                        "branch": "master",
+                        "git_sha": "81880787133db07d9b4c1febd152c090eb8325dc",
+                        "installed_by": ["modules"]
+                    },
+                    "diamond/blastx": {
+                        "branch": "master",
+                        "git_sha": "81880787133db07d9b4c1febd152c090eb8325dc",
+                        "installed_by": ["modules"]
+                    },
+                    "diamond/makedb": {
+                        "branch": "master",
+                        "git_sha": "81880787133db07d9b4c1febd152c090eb8325dc",
+                        "installed_by": ["modules"]
+                    },
+                    "fastp": {
+                        "branch": "master",
+                        "git_sha": "df6f67c19f76671b42ffa395cd2fde8958111eba",
+                        "installed_by": ["modules"]
+                    },
+                    "fastqc": {
+                        "branch": "master",
+                        "git_sha": "81880787133db07d9b4c1febd152c090eb8325dc",
+                        "installed_by": ["modules"]
+                    },
+                    "flye": {
+                        "branch": "master",
+                        "git_sha": "81880787133db07d9b4c1febd152c090eb8325dc",
+                        "installed_by": ["modules"]
+                    },
+                    "gunzip": {
+                        "branch": "master",
+                        "git_sha": "81880787133db07d9b4c1febd152c090eb8325dc",
+                        "installed_by": ["modules"]
+                    },
+                    "hisat2/align": {
+                        "branch": "master",
+                        "git_sha": "81880787133db07d9b4c1febd152c090eb8325dc",
+                        "installed_by": ["modules"]
+                    },
+                    "hisat2/build": {
+                        "branch": "master",
+                        "git_sha": "81880787133db07d9b4c1febd152c090eb8325dc",
+                        "installed_by": ["modules"]
+                    },
+                    "kraken2/kraken2": {
+                        "branch": "master",
+                        "git_sha": "81880787133db07d9b4c1febd152c090eb8325dc",
+                        "installed_by": ["modules"]
+                    },
+                    "krakentools/combinekreports": {
+                        "branch": "master",
+                        "git_sha": "81880787133db07d9b4c1febd152c090eb8325dc",
+                        "installed_by": ["modules"]
+                    },
+                    "krakentools/kreport2krona": {
+                        "branch": "master",
+                        "git_sha": "81880787133db07d9b4c1febd152c090eb8325dc",
+                        "installed_by": ["modules"]
+                    },
+                    "krona/kronadb": {
+                        "branch": "master",
+                        "git_sha": "81880787133db07d9b4c1febd152c090eb8325dc",
+                        "installed_by": ["modules"]
+                    },
+                    "krona/ktimporttaxonomy": {
+                        "branch": "master",
+                        "git_sha": "81880787133db07d9b4c1febd152c090eb8325dc",
+                        "installed_by": ["modules"]
+                    },
+                    "krona/ktimporttext": {
+                        "branch": "master",
+                        "git_sha": "81880787133db07d9b4c1febd152c090eb8325dc",
+                        "installed_by": ["modules"]
+                    },
+                    "krona/ktupdatetaxonomy": {
+                        "branch": "master",
+                        "git_sha": "81880787133db07d9b4c1febd152c090eb8325dc",
+                        "installed_by": ["modules"]
+                    },
+                    "megahit": {
+                        "branch": "master",
                         "git_sha": "05954dab2ff481bcb999f24455da29a5828af08d",
->>>>>>> 8a8096e3
-                        "installed_by": ["modules"]
-                    },
-                    "bedtools/maskfasta": {
-                        "branch": "master",
-                        "git_sha": "81880787133db07d9b4c1febd152c090eb8325dc",
-                        "installed_by": ["modules"]
-                    },
-                    "blast/blastn": {
-                        "branch": "master",
-                        "git_sha": "81880787133db07d9b4c1febd152c090eb8325dc",
-                        "installed_by": ["modules"]
-                    },
-                    "bowtie2/align": {
-                        "branch": "master",
-                        "git_sha": "81880787133db07d9b4c1febd152c090eb8325dc",
-                        "installed_by": ["modules"]
-                    },
-                    "bowtie2/build": {
-                        "branch": "master",
-                        "git_sha": "81880787133db07d9b4c1febd152c090eb8325dc",
-                        "installed_by": ["modules"]
-                    },
-                    "bwa/index": {
-                        "branch": "master",
-                        "git_sha": "81880787133db07d9b4c1febd152c090eb8325dc",
-                        "installed_by": ["modules"]
-                    },
-                    "bwa/mem": {
-                        "branch": "master",
-                        "git_sha": "81880787133db07d9b4c1febd152c090eb8325dc",
-                        "installed_by": ["modules"]
-                    },
-                    "canu": {
-                        "branch": "master",
-                        "git_sha": "81880787133db07d9b4c1febd152c090eb8325dc",
-                        "installed_by": ["modules"]
-                    },
-                    "cat/cat": {
-                        "branch": "master",
-                        "git_sha": "81880787133db07d9b4c1febd152c090eb8325dc",
-                        "installed_by": ["modules"]
-                    },
-                    "centrifuge/centrifuge": {
-                        "branch": "master",
-                        "git_sha": "81880787133db07d9b4c1febd152c090eb8325dc",
-                        "installed_by": ["modules"]
-                    },
-                    "custom/dumpsoftwareversions": {
-                        "branch": "master",
-                        "git_sha": "81880787133db07d9b4c1febd152c090eb8325dc",
-                        "installed_by": ["modules"]
-                    },
-                    "diamond/blastx": {
-                        "branch": "master",
-                        "git_sha": "81880787133db07d9b4c1febd152c090eb8325dc",
-                        "installed_by": ["modules"]
-                    },
-                    "diamond/makedb": {
-                        "branch": "master",
-                        "git_sha": "81880787133db07d9b4c1febd152c090eb8325dc",
-                        "installed_by": ["modules"]
-                    },
-                    "fastp": {
-                        "branch": "master",
-                        "git_sha": "df6f67c19f76671b42ffa395cd2fde8958111eba",
-                        "installed_by": ["modules"]
-                    },
-                    "fastqc": {
-                        "branch": "master",
-                        "git_sha": "81880787133db07d9b4c1febd152c090eb8325dc",
-                        "installed_by": ["modules"]
-                    },
-                    "flye": {
-                        "branch": "master",
-                        "git_sha": "81880787133db07d9b4c1febd152c090eb8325dc",
-                        "installed_by": ["modules"]
-                    },
-                    "gunzip": {
-                        "branch": "master",
-                        "git_sha": "81880787133db07d9b4c1febd152c090eb8325dc",
-                        "installed_by": ["modules"]
-                    },
-                    "hisat2/align": {
-                        "branch": "master",
-                        "git_sha": "81880787133db07d9b4c1febd152c090eb8325dc",
-                        "installed_by": ["modules"]
-                    },
-                    "hisat2/build": {
-                        "branch": "master",
-                        "git_sha": "81880787133db07d9b4c1febd152c090eb8325dc",
-                        "installed_by": ["modules"]
-                    },
-                    "kraken2/kraken2": {
-                        "branch": "master",
-                        "git_sha": "81880787133db07d9b4c1febd152c090eb8325dc",
-                        "installed_by": ["modules"]
-                    },
-                    "krakentools/combinekreports": {
-                        "branch": "master",
-                        "git_sha": "81880787133db07d9b4c1febd152c090eb8325dc",
-                        "installed_by": ["modules"]
-                    },
-                    "krakentools/kreport2krona": {
-                        "branch": "master",
-                        "git_sha": "81880787133db07d9b4c1febd152c090eb8325dc",
-                        "installed_by": ["modules"]
-                    },
-                    "krona/kronadb": {
-                        "branch": "master",
-                        "git_sha": "81880787133db07d9b4c1febd152c090eb8325dc",
-                        "installed_by": ["modules"]
-                    },
-                    "krona/ktimporttaxonomy": {
-                        "branch": "master",
-                        "git_sha": "81880787133db07d9b4c1febd152c090eb8325dc",
-                        "installed_by": ["modules"]
-                    },
-                    "krona/ktimporttext": {
-                        "branch": "master",
-                        "git_sha": "81880787133db07d9b4c1febd152c090eb8325dc",
-                        "installed_by": ["modules"]
-                    },
-                    "krona/ktupdatetaxonomy": {
-                        "branch": "master",
-                        "git_sha": "81880787133db07d9b4c1febd152c090eb8325dc",
-                        "installed_by": ["modules"]
-                    },
-                    "megahit": {
-                        "branch": "master",
-<<<<<<< HEAD
-                        "git_sha": "81880787133db07d9b4c1febd152c090eb8325dc",
-=======
-                        "git_sha": "05954dab2ff481bcb999f24455da29a5828af08d",
->>>>>>> 8a8096e3
                         "installed_by": ["modules"]
                     },
                     "metaphlan/makedb": {
