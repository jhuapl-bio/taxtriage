// ##############################################################################################
// # Copyright 2022 The Johns Hopkins University Applied Physics Laboratory LLC
// # All rights reserved.
// # Permission is hereby granted, free of charge, to any person obtaining a copy of this
// # software and associated documentation files (the "Software"), to deal in the Software
// # without restriction, including without limitation the rights to use, copy, modify,
// # merge, publish, distribute, sublicense, and/or sell copies of the Software, and to
// # permit persons to whom the Software is furnished to do so.
// #
// # THE SOFTWARE IS PROVIDED "AS IS", WITHOUT WARRANTY OF ANY KIND, EXPRESS OR IMPLIED,
// # INCLUDING BUT NOT LIMITED TO THE WARRANTIES OF MERCHANTABILITY, FITNESS FOR A PARTICULAR
// # PURPOSE AND NONINFRINGEMENT. IN NO EVENT SHALL THE AUTHORS OR COPYRIGHT HOLDERS BE
// # LIABLE FOR ANY CLAIM, DAMAGES OR OTHER LIABILITY, WHETHER IN AN ACTION OF CONTRACT,
// # TORT OR OTHERWISE, ARISING FROM, OUT OF OR IN CONNECTION WITH THE SOFTWARE OR THE USE
// # OR OTHER DEALINGS IN THE SOFTWARE.
// #

/*
~~~~~~~~~~~~~~~~~~~~~~~~~~~~~~~~~~~~~~~~~~~~~~~~~~~~~~~~~~~~~~~~~~~~~~~~~~~~~~~~~~~~~~~~
    VALIDATE INPUTS
~~~~~~~~~~~~~~~~~~~~~~~~~~~~~~~~~~~~~~~~~~~~~~~~~~~~~~~~~~~~~~~~~~~~~~~~~~~~~~~~~~~~~~~~
*/

def summary_params = NfcoreSchema.paramsSummaryMap(workflow, params)

// Validate input parameters
WorkflowTaxtriage.initialise(params, log)

// TODO nf-core: Add all file path parameters for the pipeline to the list below
// Check input path parameters to see if they exist
def checkPathParamList = [
    params.input,
]

for (param in checkPathParamList) { if (param) { file(param, checkIfExists: true) } }

// Check mandatory parameters
if (params.input) { ch_input = file(params.input) } else { exit 1, 'Input samplesheet not specified!' }

if (params.minq) {
    ch_minq_illumina = params.minq
    ch_minq_oxford = params.minq
} else {
    ch_minq_illumina=20
    ch_minq_oxford=7
    println "Min Quality set to default"
}



ch_assembly_txt=null
ch_kraken_reference=false
ch_taxdump = Channel.empty()

if (!params.assembly){
    println "No assembly file given, downloading the standard ncbi one"
    ch_assembly_txt=null
} else {
    println "Assembly file present, using it to pull genomes from... ${params.assembly}"
    ch_assembly_txt=file(params.assembly, checkIfExists: true)
}



if (!params.assembly_file_type){
    ch_assembly_file_type = 'ncbi'
} else {
    ch_assembly_file_type = params.assembly_file_type
}

if (params.assembly && ch_assembly_txt.isEmpty() ) {
    exit 1, "File provided with --assembly is empty: ${ch_assembly_txt.getName()}!"
}  else if (params.assembly){
    println "Assembly file present, using it to pull genomes from ncbi... ${params.assembly}"
}




/*
~~~~~~~~~~~~~~~~~~~~~~~~~~~~~~~~~~~~~~~~~~~~~~~~~~~~~~~~~~~~~~~~~~~~~~~~~~~~~~~~~~~~~~~~
    CONFIG FILES
~~~~~~~~~~~~~~~~~~~~~~~~~~~~~~~~~~~~~~~~~~~~~~~~~~~~~~~~~~~~~~~~~~~~~~~~~~~~~~~~~~~~~~~~
*/



ch_multiqc_config        = file("$projectDir/assets/multiqc_config.yml", checkIfExists: true)
ch_multiqc_css       = file("$projectDir/assets/mqc.css", checkIfExists: true)
ch_multiqc_custom_config   = params.multiqc_config ? Channel.fromPath( params.multiqc_config, checkIfExists: true ) : Channel.empty()
ch_multiqc_logo            = params.multiqc_logo   ? Channel.fromPath( params.multiqc_logo, checkIfExists: true ) : Channel.empty()
ch_merged_table_config        = Channel.fromPath("$projectDir/assets/table_explanation_mqc.yml", checkIfExists: true)
ch_alignment_stats = Channel.empty()


/*
~~~~~~~~~~~~~~~~~~~~~~~~~~~~~~~~~~~~~~~~~~~~~~~~~~~~~~~~~~~~~~~~~~~~~~~~~~~~~~~~~~~~~~~~
    IMPORT LOCAL MODULES/SUBWORKFLOWS
~~~~~~~~~~~~~~~~~~~~~~~~~~~~~~~~~~~~~~~~~~~~~~~~~~~~~~~~~~~~~~~~~~~~~~~~~~~~~~~~~~~~~~~~
*/

//
// SUBWORKFLOW: Consisting of a mix of local and nf-core/modules
//
include { INPUT_CHECK } from '../subworkflows/local/input_check'
include { ALIGNMENT } from '../subworkflows/local/alignment'
include { READSFILTER } from '../subworkflows/local/filter_reads'
include { KRONA_KTUPDATETAXONOMY  } from '../modules/nf-core/krona/ktupdatetaxonomy/main'

/*
~~~~~~~~~~~~~~~~~~~~~~~~~~~~~~~~~~~~~~~~~~~~~~~~~~~~~~~~~~~~~~~~~~~~~~~~~~~~~~~~~~~~~~~~
    IMPORT NF-CORE MODULES/SUBWORKFLOWS
~~~~~~~~~~~~~~~~~~~~~~~~~~~~~~~~~~~~~~~~~~~~~~~~~~~~~~~~~~~~~~~~~~~~~~~~~~~~~~~~~~~~~~~~
*/

//
// MODULE: Installed directly from nf-core/modules
//
include { DOWNLOAD_DB } from '../modules/local/download_db'
include { DOWNLOAD_TAXTAB } from '../modules/local/download_taxtab'
include { FASTQC                      } from '../modules/nf-core/fastqc/main'
include { PYCOQC                      } from '../modules/nf-core/pycoqc/main'
include { FASTP } from '../modules/nf-core/fastp/main'
include { KRAKEN2_KRAKEN2                      } from '../modules/nf-core/kraken2/kraken2/main'
include { TRIMGALORE } from '../modules/nf-core/trimgalore/main'
include { ARTIC_GUPPYPLEX } from '../modules/nf-core/artic/guppyplex/main'
include { MOVE_FILES } from '../modules/local/moveFiles.nf'
include { MOVE_NANOPLOT } from '../modules/local/move_nanoplot.nf'
include { PORECHOP } from '../modules/nf-core/porechop/main'
include { SEQTK_SAMPLE } from '../modules/nf-core/seqtk/sample/main'
include { MULTIQC                     } from '../modules/nf-core/multiqc/main'
include { FLYE                     } from '../modules/nf-core/flye/main'
include { KRAKENTOOLS_COMBINEKREPORTS   } from '../modules/nf-core/krakentools/combinekreports/main'
include { KRONA   } from '../modules/local/krona.nf'
include { SPADES as SPADES_ILLUMINA } from '../modules/nf-core/spades/main'
include { SPADES as SPADES_OXFORD } from '../modules/nf-core/spades/main'
include { NANOPLOT                     } from '../modules/nf-core/nanoplot/main'
include { CUSTOM_DUMPSOFTWAREVERSIONS } from '../modules/nf-core/custom/dumpsoftwareversions/main'
include { CONFIDENCE_METRIC } from '../modules/local/confidence'
include { CONVERT_CONFIDENCE } from '../modules/local/convert_confidence'
include { PULL_TAXID } from '../modules/local/pull_taxid'
include { REFERENCE } from '../modules/local/download_reference'
include { DOWNLOAD_ASSEMBLY } from '../modules/local/download_assembly'
include { PULL_FASTA } from '../modules/local/pullFASTA'
include { TOP_HITS } from '../modules/local/top_hits'
include { GET_ASSEMBLIES } from '../modules/local/get_assembly_refs'
include { REMOVETAXIDSCLASSIFICATION } from '../modules/local/remove_taxids.nf'
include { KRAKENREPORT } from '../modules/local/krakenreport'
//include { CENTRIFUGE_CENTRIFUGE } from '../modules/nf-core/centrifuge/centrifuge/main'
//include { CENTRIFUGE_KREPORT } from '../modules/nf-core/centrifuge/kreport/main'
include { METAPHLAN_MAKEDB } from '../modules/nf-core/metaphlan/makedb/main'
include { METAPHLAN_METAPHLAN } from '../modules/nf-core/metaphlan/metaphlan/main'
include { TAXPASTA_STANDARDISE } from '../modules/nf-core/taxpasta/standardise/main' 
include { TAXPASTA_MERGE } from '../modules/nf-core/taxpasta/merge/main'           
include { MERGEDKRAKENREPORT } from '../modules/local/merged_krakenreport'
include { FILTERKRAKEN } from '../modules/local/filter_krakenreport'
include { MERGE_CONFIDENCE } from '../modules/local/merge_confidence'
include { VISUALIZE_REPORTS } from '../subworkflows/local/visualize_reports'
include { HOST_REMOVAL } from '../subworkflows/local/host_removal'
/*
~~~~~~~~~~~~~~~~~~~~~~~~~~~~~~~~~~~~~~~~~~~~~~~~~~~~~~~~~~~~~~~~~~~~~~~~~~~~~~~~~~~~~~~~
    RUN MAIN WORKFLOW
~~~~~~~~~~~~~~~~~~~~~~~~~~~~~~~~~~~~~~~~~~~~~~~~~~~~~~~~~~~~~~~~~~~~~~~~~~~~~~~~~~~~~~~~
*/

// Info required for completion email and summary
def multiqc_report = []

workflow TAXTRIAGE {

    supported_dbs = [
        "flukraken2": [
            "url": "https://media.githubusercontent.com/media/jhuapl-bio/mytax/master/databases/flukraken2.tar.gz",
            "checksum": "9d388703b1fa7c2e269bb63acf1043dbec7bb62da0a57c4fb1c41d8ab7f9c953",
            "size": "180M"
        ],
        "minikraken2": [
            "url": "ftp://ftp.ccb.jhu.edu/pub/data/kraken2_dbs/old/minikraken2_v2_8GB_201904.tgz",
            "checksum": "a184ae5c1e382abfff34574e135ceaaace4ac27605b205f4fb83dca11cfa42ac",
            "size": "7.5G"
        ],
        "standard8": [
            "url": "https://genome-idx.s3.amazonaws.com/kraken/k2_standard_08gb_20230605.tar.gz",
            "checksum": "a184ae5c1e382abfff34574e135ceaaace4ac27605b205f4fb83dca11cfa42ac",
            "size": "7.5G"
        ],
        "viral": [
            "url": "https://genome-idx.s3.amazonaws.com/kraken/k2_viral_20230605.tar.gz",
            "checksum": "adf5deba8a62f995609592aa86e2f7aac7e49162e995e132a765b96edb456f99",
            "size": "553M"
        ],
        "test": [
            "url": "https://github.com/jhuapl-bio/datasets/raw/main/databases/kraken2/test_metagenome.tar.gz",
            "checksum": "c7d50ca4f46885ce7d342a06e748f9390cf3f4157a54c995d34ecdabbc83e1b8",
            "size": "112M"
        ],

    ]
    // if the download_db params is called AND the --db is not existient as a path
    // then download the db
    if (params.download_db ) {
        if (supported_dbs.containsKey(params.db)) {
            println "Kraken db ${params.db} will be downloaded if it cannot be found. This requires ${supported_dbs[params.db]["size"]} of space."
            DOWNLOAD_DB (
                params.db,
                supported_dbs[params.db]["url"],
                supported_dbs[params.db]["checksum"]
            )
            ch_db = DOWNLOAD_DB.out.k2d.map { file -> file.getParent() }

            println("_____________")
        } else if  (params.db)  {
            ch_db = file(params.db, checkIfExists: true)
        } else {
            println "Database ${params.db} not found in download list. Currently supported databases are ${supported_dbs.keySet()}. If this database has already been downloaded, indicate it with --db <exact path>"
        }
    } else {
        if (params.db) {
            file(params.db, checkIfExists: true)
            ch_db = params.db
        }
    }
    if (params.taxtab == 'default'){
        DOWNLOAD_TAXTAB()
        ch_taxdump = DOWNLOAD_TAXTAB.out.taxtab
    } else if (params.taxtab && params.taxtab != 'krona') {
        ch_taxdump = file(params.taxtab, checkIfExists: true)
        println("Taxdump file provided, using it to pull genomes from... ${params.taxtab}")
    }  else {
        KRONA_KTUPDATETAXONOMY()
        ch_taxdump = KRONA_KTUPDATETAXONOMY.out.db
    }


    if (!ch_assembly_txt){
        println "empty"
        GET_ASSEMBLIES()
        GET_ASSEMBLIES.out.assembly.map{  record -> record }.set{ ch_assembly_txt }

    }


    ch_versions = Channel.empty()
    // // // //
    // // // // MODULE: MultiQC
    // // // //
    workflow_summary    = WorkflowTaxtriage.paramsSummaryMultiqc(workflow, summary_params)
    ch_workflow_summary = Channel.value(workflow_summary)
    ch_multiqc_files = Channel.empty()
    ch_multiqc_files = ch_multiqc_files.mix(ch_workflow_summary.collectFile(name: 'workflow_summary_mqc.yaml'))
    ch_multiqc_files = ch_multiqc_files.mix(ch_multiqc_custom_config.collect().ifEmpty([]))
    ch_multiqc_files = ch_multiqc_files.mix(Channel.from(ch_multiqc_config))
    ch_multiqc_files = ch_multiqc_files.mix(Channel.from(ch_multiqc_css))
    // // // //
    // // // //
    // // // //


    // //
    // // SUBWORKFLOW: Read in samplesheet, validate and stage input files
    // //
    INPUT_CHECK (
        ch_input
    )
    ch_reads = INPUT_CHECK.out.reads



    ARTIC_GUPPYPLEX(
        ch_reads.filter{ it[0].directory   }
    )
    ch_reads = ARTIC_GUPPYPLEX.out.fastq
    ch_reads = ch_reads.mix(INPUT_CHECK.out.reads.filter{ !it[0].directory   })

    if (params.subsample && params.subsample > 0){
        ch_subsample  = params.subsample
        SEQTK_SAMPLE (
            ch_reads,
            ch_subsample
        )
        ch_reads = SEQTK_SAMPLE.out.reads
    }

<<<<<<< HEAD
    
    
    if (params.filter){
        ch_filter_db = file(params.filter)
        println "${ch_filter_db} <-- filtering reads on this db"
        READSFILTER(
            ch_reads,
            ch_filter_db
        )
        ch_reads = READSFILTER.out.reads
    }
=======



>>>>>>> 5e398c32
    PYCOQC(
        ch_reads.filter { it[0].platform == 'OXFORD' && it[0].sequencing_summary != null }.map{
            meta, reads -> meta.sequencing_summary
        }
    )

    // // // //


    // // // // MODULE: Run FastQC or Porechop, Trimgalore
    // // //
    ch_porechop_out = Channel.empty()
    if (params.trim){
        nontrimmed_reads = ch_reads.filter { !it[0].trim }
        TRIMGALORE(
            ch_reads.filter { it[0].platform == 'ILLUMINA' && it[0].trim }
        )
        PORECHOP(
            ch_reads.filter { it[0].platform == 'OXFORD' && it[0].trim  }
        )
        ch_porechop_out  = PORECHOP.out.reads

        trimmed_reads = TRIMGALORE.out.reads.mix(PORECHOP.out.reads)
        ch_reads=nontrimmed_reads.mix(trimmed_reads)
    }
    ch_fastp_reads = Channel.empty()
    ch_fastp_html = Channel.empty()
    if (!params.skip_fastp) {
        FASTP (
            ch_reads,
            [],
            false,
            false
        )
        ch_reads = FASTP.out.reads
        ch_fastp_reads = FASTP.out.json
        ch_fastp_html = FASTP.out.html
    }

    HOST_REMOVAL (
        ch_reads,
        params.genome
    )
    ch_reads = HOST_REMOVAL.out.unclassified_reads
    ch_multiqc_files = ch_multiqc_files.mix(HOST_REMOVAL.out.stats_filtered)

    if (!params.skip_plots){
        FASTQC (
            ch_reads.filter { it[0].platform =~ /(?i)ILLUMINA/ }
        )
        ch_versions = ch_versions.mix(FASTQC.out.versions.first())
        NANOPLOT (
            ch_reads.filter { it[0].platform  =~ /(?i)OXFORD/ }
        )


    }
<<<<<<< HEAD
    
   
   
    // // // // // //

    //Create empty channel to store report depending on classification tool
    ch_report = Channel.empty()
    ch_profile = Channel.empty()


    classifier = params.classifier

    //centrifuge_db = '/Users/tas1/Documents/APHL/taxtriage/bin/test_dbs/centrifuge/indices'
    metaphlan_db = '/Users/tas1/Documents/APHL/taxtriage/bin/test_dbs/toy/mpa_vJan21_TOY_CHOCOPhlAnSGB_202103/'
    taxdump_dir = '/Users/tas1/Documents/APHL/taxtriage/taxdump'

    // // // // // // MODULE: Run Kraken2
    if (classifier == 'kraken2') {

        KRAKEN2_KRAKEN2(
            ch_reads,
            ch_db,
            true,
            true
        )
        ch_report = KRAKEN2_KRAKEN2.out.report
        ch_profile = KRAKEN2_KRAKEN2.out.report
    /* } else if (classifier == 'centrifuge') {
        CENTRIFUGE_CENTRIFUGE(
            ch_reads,
            centrifuge_db,
            true,
            true
        )
        CENTRIFUGE_KREPORT(
            CENTRIFUGE_CENTRIFUGE.out.report,
            centrifuge_db
        ) 

        ch_report = CENTRIFUGE_KREPORT.out.kreport*/
    } else if (classifier == 'metaphlan') {
        //METAPHLAN_MAKEDB()
        METAPHLAN_METAPHLAN(
            ch_reads,
            metaphlan_db
        )

        ch_profile = METAPHLAN_METAPHLAN.out.profile
    }
    TAXPASTA_STANDARDISE(
        ch_profile,
        taxdump_dir
=======

    // // // // // // //
    // // // // // // // MODULE: Run Kraken2
    // // // // // // //
    KRAKEN2_KRAKEN2(
        ch_reads,
        ch_db,
        true,
        true
>>>>>>> 5e398c32
    )
    ch_standardized = TAXPASTA_STANDARDISE.out.standardised_profile

    
    VISUALIZE_REPORTS(
        ch_report,
        ch_taxdump
    )


<<<<<<< HEAD
    if (params.remove_taxids){
        remove_input = ch_report.map{
            meta, report -> [
                meta, report, params.remove_taxids
            ]
        }
        REMOVETAXIDSCLASSIFICATION(
            remove_input
        )
        ch_report=REMOVETAXIDSCLASSIFICATION.out.report
    }
    
    
=======
    // if (params.remove_taxids){
    //     remove_input = ch_kraken2_report.map{
    //         meta, report -> [
    //             meta, report, params.remove_taxids
    //         ]
    //     }
    //     REMOVETAXIDSCLASSIFICATION(
    //         remove_input
    //     )
    //     ch_kraken2_report=REMOVETAXIDSCLASSIFICATION.out.report
    // }


>>>>>>> 5e398c32

    TOP_HITS (
        ch_report
    )
    MERGEDKRAKENREPORT(
        TOP_HITS.out.krakenreport.map { meta, file ->  file }.collect()
    )
    ch_mergedtsv = Channel.empty()

    FILTERKRAKEN (
        MERGEDKRAKENREPORT.out.krakenreport
    )

    ch_filtered_reads = Channel.empty()
    if (classifier == 'kraken2') {
        ch_filtered_reads = KRAKEN2_KRAKEN2.out.classified_reads_fastq.map{m,r-> [m, r.findAll{ it =~ /.*\.classified.*(fq|fastq)(\.gz)?/  }]}
    } else if (classifier == 'centrifuge') {
        ch_filtered_reads = CENTRIFUGE_CENTRIFUGE.out.fastq_mapped.map{m,r-> [m, r.findAll{ it =~ /.*\.mapped.*(fq|fastq)(\.gz)?/  }]}
    }
    if (!params.skip_realignment){
        ch_hit_to_kraken_report = TOP_HITS.out.tops.join(ch_filtered_reads)

        if (params.reference_fasta){
            ch_reference_fasta = params.reference_fasta ? Channel.fromPath( params.reference_fasta, checkIfExists: true ) : Channel.empty()
            ch_hit_to_kraken_report = ch_hit_to_kraken_report.combine(
                ch_reference_fasta
            )
        } else {
            if (ch_assembly_file_type == 'ncbi' ){
                DOWNLOAD_ASSEMBLY (
                    ch_hit_to_kraken_report.map{
                        meta, report, reads_class -> return [ meta, report ]
                    },
                    ch_assembly_txt
                )
                ch_hit_to_kraken_report = ch_hit_to_kraken_report.join(
                    DOWNLOAD_ASSEMBLY.out.fasta
                )
            } else {
                ch_hit_to_kraken_report = ch_hit_to_kraken_report.map{
                    meta, report, reads_class -> [ meta, report, ch_assembly ]
                }
            }
        }
        // ch_new = ch_hit_to_kraken_report.join(ch_reads)
        // ch_hit_to_kraken_report = ch_hit_to_kraken_report.filter { m, report, fastq, fasta -> fasta != null }

        ALIGNMENT(
            ch_hit_to_kraken_report
        )

        ch_alignment_stats = ALIGNMENT.out.stats
        ch_bamstats = ALIGNMENT.out.bamstats
        ch_depth = ALIGNMENT.out.depth

        CONFIDENCE_METRIC (
            ALIGNMENT.out.bams.join(ALIGNMENT.out.depth)
        )
<<<<<<< HEAD
        
        /* ch_joined_confidence_report = KRAKEN2_KRAKEN2.out.report.join(
=======

        ch_joined_confidence_report = KRAKEN2_KRAKEN2.out.report.join(
>>>>>>> 5e398c32
            CONFIDENCE_METRIC.out.tsv
        ) */

        ch_joined_confidence_report = ch_report.join(CONFIDENCE_METRIC.out.tsv)

        CONVERT_CONFIDENCE (
            ch_joined_confidence_report
        )
        // CONVERT_CONFIDENCE.out.tsv.collectFile(name: 'merged_mqc.tsv', keepHeader: true, storeDir: 'merged_mqc',  newLine: true)
        // .set{ ch_mergedtsv }

        MERGE_CONFIDENCE(
            CONVERT_CONFIDENCE.out.tsv.map {  file ->  file }.collect()
        )
        ch_mergedtsv = MERGE_CONFIDENCE.out.confidence_report

    }
<<<<<<< HEAD
     
    // if (!params.skip_assembly){
    //     illumina_reads =  ch_hit_to_kraken_report.filter { it[0].platform == 'ILLUMINA'  }.map{
    //         meta, reads -> 
    //         [meta, reads, [], []]
    //     }
    //     SPADES_ILLUMINA(
    //        illumina_reads
    //     )
    //     println("____")
    //     println("____")

        
    //     nanopore_reads = ch_hit_to_kraken_report
    //     .filter{ it[0].platform == 'OXFORD'  }.map{
    //         meta, class, reads -> 
    //         [meta, [], [], [], reads]
    //     }
    //     SPADES_OXFORD(
    //        illumina_reads
    //     )
        
    //     // FLYE(
    //     //    nanopore_reads,
    //     //    "--nano-raw"
    //     // )
    
    // }
=======

    if (!params.skip_assembly){

        illumina_reads = ch_hit_to_kraken_report.filter {
            it[0].platform == 'ILLUMINA'
        }.map{
            meta, reads -> [meta, reads, [], []]
        }
        SPADES_ILLUMINA(
            illumina_reads
        )

        println("____________________________")


        nanopore_reads = ch_hit_to_kraken_report.filter{
            it[0].platform == 'OXFORD'
        }.map{
            meta, reads -> [meta, [], [], [], reads]
        }

        FLYE(
            nanopore_reads,
            "--nano-raw"
        )

    }
>>>>>>> 5e398c32








    CUSTOM_DUMPSOFTWAREVERSIONS (
        ch_versions.unique().collectFile(name: 'collated_versions.yml')
    )



    // // //
    // // // MODULE: MultiQC Pt 2
    // // //

    ch_multiqc_files = ch_multiqc_files.mix(MERGEDKRAKENREPORT.out.krakenreport.collect().ifEmpty([]))
    ch_multiqc_files = ch_multiqc_files.mix(FILTERKRAKEN.out.reports.collect().ifEmpty([]))
<<<<<<< HEAD
    ch_multiqc_files = ch_multiqc_files.mix(TAXPASTA_STANDARDISE.out.standardised_profile.collect{it[1]}.ifEmpty([]))
    // ch_multiqc_files = ch_multiqc_files.mix(VISUALIZE_REPORTS.out.krona.collect{it[1]}.ifEmpty([]))
    // ch_multiqc_files = ch_multiqc_files.mix(ALIGNMENT.out.bowtie2logs.collect{it[1]}.ifEmpty([]))
    // ch_multiqc_files = ch_multiqc_files.mix(ch_bamstats.collect{it[1]}.ifEmpty([]))


=======
>>>>>>> 5e398c32
    ch_multiqc_files = ch_multiqc_files.mix(TOP_HITS.out.krakenreport.collect{it[1]}.ifEmpty([]))
    ch_multiqc_files = ch_multiqc_files.mix(ch_alignment_stats.collect{it[1]}.ifEmpty([]))
    ch_multiqc_files = ch_multiqc_files.mix(ch_porechop_out.collect{it[1]}.ifEmpty([]))
    ch_multiqc_files = ch_multiqc_files.mix(ch_merged_table_config.collect().ifEmpty([]))
    ch_multiqc_files = ch_multiqc_files.mix(ch_fastp_html.collect{it[1]}.ifEmpty([]))
<<<<<<< HEAD
    //ch_multiqc_files = ch_multiqc_files.mix(ch_kraken2_report.collect{it[1]}.ifEmpty([]))
    ch_multiqc_files = ch_multiqc_files.mix(ch_report.collect{it[1]}.ifEmpty([]))

    // if (params.blastdb && !params.remoteblast){
    //     ch_multiqc_files = ch_multiqc_files.mix(BLAST_BLASTN.out.txt.collect{it[1]}.ifEmpty([]))
    // } else if (params.blastdb && params.remoteblast){
    //     ch_multiqc_files = ch_multiqc_files.mix(REMOTE_BLASTN.out.txt.collect{it[1]}.ifEmpty([]))
    // }
=======
    ch_multiqc_files = ch_multiqc_files.mix(ch_kraken2_report.collect{it[1]}.ifEmpty([]))
>>>>>>> 5e398c32
    if (params.trim){
        ch_multiqc_files = ch_multiqc_files.mix(TRIMGALORE.out.reads.collect{it[1]}.ifEmpty([]))
    }
    if (!params.skip_plots){
        ch_multiqc_files = ch_multiqc_files.mix(FASTQC.out.zip.collect{it[1]}.ifEmpty([]))
        ch_multiqc_files = ch_multiqc_files.mix(NANOPLOT.out.txt.collect{it[1]}.ifEmpty([]))
    }
    ch_multiqc_files = ch_multiqc_files.mix(ch_mergedtsv.collect().ifEmpty([]))

    // Unused or Incomplete
    // if (params.blastdb && !params.remoteblast){
    //     ch_multiqc_files = ch_multiqc_files.mix(BLAST_BLASTN.out.txt.collect{it[1]}.ifEmpty([]))
    // } else if (params.blastdb && params.remoteblast){
    //     ch_multiqc_files = ch_multiqc_files.mix(REMOTE_BLASTN.out.txt.collect{it[1]}.ifEmpty([]))
    // }
    // ch_multiqc_files = ch_multiqc_files.mix(VISUALIZE_REPORTS.out.krona.collect{it[1]}.ifEmpty([]))
    // ch_multiqc_files = ch_multiqc_files.mix(ALIGNMENT.out.bowtie2logs.collect{it[1]}.ifEmpty([]))
    // ch_multiqc_files = ch_multiqc_files.mix(ch_bamstats.collect{it[1]}.ifEmpty([]))

    MULTIQC (
        ch_multiqc_files.collect()
    )
    multiqc_report = MULTIQC.out.report.toList()
    ch_versions    = ch_versions.mix(MULTIQC.out.versions)
}

/*
~~~~~~~~~~~~~~~~~~~~~~~~~~~~~~~~~~~~~~~~~~~~~~~~~~~~~~~~~~~~~~~~~~~~~~~~~~~~~~~~~~~~~~~~
    COMPLETION EMAIL AND SUMMARY
~~~~~~~~~~~~~~~~~~~~~~~~~~~~~~~~~~~~~~~~~~~~~~~~~~~~~~~~~~~~~~~~~~~~~~~~~~~~~~~~~~~~~~~~
*/

workflow.onComplete {
    if (params.email || params.email_on_fail) {
        NfcoreTemplate.email(workflow, params, summary_params, projectDir, log, multiqc_report)
    }
    NfcoreTemplate.summary(workflow, params, log)
}

/*
~~~~~~~~~~~~~~~~~~~~~~~~~~~~~~~~~~~~~~~~~~~~~~~~~~~~~~~~~~~~~~~~~~~~~~~~~~~~~~~~~~~~~~~~
    THE END
~~~~~~~~~~~~~~~~~~~~~~~~~~~~~~~~~~~~~~~~~~~~~~~~~~~~~~~~~~~~~~~~~~~~~~~~~~~~~~~~~~~~~~~~
*/<|MERGE_RESOLUTION|>--- conflicted
+++ resolved
@@ -281,7 +281,6 @@
         ch_reads = SEQTK_SAMPLE.out.reads
     }
 
-<<<<<<< HEAD
     
     
     if (params.filter){
@@ -293,11 +292,6 @@
         )
         ch_reads = READSFILTER.out.reads
     }
-=======
-
-
-
->>>>>>> 5e398c32
     PYCOQC(
         ch_reads.filter { it[0].platform == 'OXFORD' && it[0].sequencing_summary != null }.map{
             meta, reads -> meta.sequencing_summary
@@ -355,11 +349,26 @@
 
 
     }
-<<<<<<< HEAD
-    
-   
-   
-    // // // // // //
+
+    // // // // // // //
+    // // // // // // // MODULE: Run Kraken2
+    // // // // // // //
+    KRAKEN2_KRAKEN2(
+        ch_reads,
+        ch_db,
+        true,
+        true
+    )
+    // if (params.filter){
+    //     ch_filter_db = file(params.filter)
+    //     println "${ch_filter_db} <-- filtering reads on this db"
+    //     READSFILTER(
+    //         ch_reads,
+    //         ch_filter_db
+    //     )
+    //     ch_reads = READSFILTER.out.reads
+    // }
+    ch_kraken2_report = KRAKEN2_KRAKEN2.out.report
 
     //Create empty channel to store report depending on classification tool
     ch_report = Channel.empty()
@@ -408,17 +417,6 @@
     TAXPASTA_STANDARDISE(
         ch_profile,
         taxdump_dir
-=======
-
-    // // // // // // //
-    // // // // // // // MODULE: Run Kraken2
-    // // // // // // //
-    KRAKEN2_KRAKEN2(
-        ch_reads,
-        ch_db,
-        true,
-        true
->>>>>>> 5e398c32
     )
     ch_standardized = TAXPASTA_STANDARDISE.out.standardised_profile
 
@@ -429,7 +427,6 @@
     )
 
 
-<<<<<<< HEAD
     if (params.remove_taxids){
         remove_input = ch_report.map{
             meta, report -> [
@@ -443,21 +440,6 @@
     }
     
     
-=======
-    // if (params.remove_taxids){
-    //     remove_input = ch_kraken2_report.map{
-    //         meta, report -> [
-    //             meta, report, params.remove_taxids
-    //         ]
-    //     }
-    //     REMOVETAXIDSCLASSIFICATION(
-    //         remove_input
-    //     )
-    //     ch_kraken2_report=REMOVETAXIDSCLASSIFICATION.out.report
-    // }
-
-
->>>>>>> 5e398c32
 
     TOP_HITS (
         ch_report
@@ -516,13 +498,8 @@
         CONFIDENCE_METRIC (
             ALIGNMENT.out.bams.join(ALIGNMENT.out.depth)
         )
-<<<<<<< HEAD
         
         /* ch_joined_confidence_report = KRAKEN2_KRAKEN2.out.report.join(
-=======
-
-        ch_joined_confidence_report = KRAKEN2_KRAKEN2.out.report.join(
->>>>>>> 5e398c32
             CONFIDENCE_METRIC.out.tsv
         ) */
 
@@ -540,36 +517,6 @@
         ch_mergedtsv = MERGE_CONFIDENCE.out.confidence_report
 
     }
-<<<<<<< HEAD
-     
-    // if (!params.skip_assembly){
-    //     illumina_reads =  ch_hit_to_kraken_report.filter { it[0].platform == 'ILLUMINA'  }.map{
-    //         meta, reads -> 
-    //         [meta, reads, [], []]
-    //     }
-    //     SPADES_ILLUMINA(
-    //        illumina_reads
-    //     )
-    //     println("____")
-    //     println("____")
-
-        
-    //     nanopore_reads = ch_hit_to_kraken_report
-    //     .filter{ it[0].platform == 'OXFORD'  }.map{
-    //         meta, class, reads -> 
-    //         [meta, [], [], [], reads]
-    //     }
-    //     SPADES_OXFORD(
-    //        illumina_reads
-    //     )
-        
-    //     // FLYE(
-    //     //    nanopore_reads,
-    //     //    "--nano-raw"
-    //     // )
-    
-    // }
-=======
 
     if (!params.skip_assembly){
 
@@ -597,7 +544,6 @@
         )
 
     }
->>>>>>> 5e398c32
 
 
 
@@ -618,21 +564,17 @@
 
     ch_multiqc_files = ch_multiqc_files.mix(MERGEDKRAKENREPORT.out.krakenreport.collect().ifEmpty([]))
     ch_multiqc_files = ch_multiqc_files.mix(FILTERKRAKEN.out.reports.collect().ifEmpty([]))
-<<<<<<< HEAD
     ch_multiqc_files = ch_multiqc_files.mix(TAXPASTA_STANDARDISE.out.standardised_profile.collect{it[1]}.ifEmpty([]))
     // ch_multiqc_files = ch_multiqc_files.mix(VISUALIZE_REPORTS.out.krona.collect{it[1]}.ifEmpty([]))
     // ch_multiqc_files = ch_multiqc_files.mix(ALIGNMENT.out.bowtie2logs.collect{it[1]}.ifEmpty([]))
     // ch_multiqc_files = ch_multiqc_files.mix(ch_bamstats.collect{it[1]}.ifEmpty([]))
 
 
-=======
->>>>>>> 5e398c32
     ch_multiqc_files = ch_multiqc_files.mix(TOP_HITS.out.krakenreport.collect{it[1]}.ifEmpty([]))
     ch_multiqc_files = ch_multiqc_files.mix(ch_alignment_stats.collect{it[1]}.ifEmpty([]))
     ch_multiqc_files = ch_multiqc_files.mix(ch_porechop_out.collect{it[1]}.ifEmpty([]))
     ch_multiqc_files = ch_multiqc_files.mix(ch_merged_table_config.collect().ifEmpty([]))
     ch_multiqc_files = ch_multiqc_files.mix(ch_fastp_html.collect{it[1]}.ifEmpty([]))
-<<<<<<< HEAD
     //ch_multiqc_files = ch_multiqc_files.mix(ch_kraken2_report.collect{it[1]}.ifEmpty([]))
     ch_multiqc_files = ch_multiqc_files.mix(ch_report.collect{it[1]}.ifEmpty([]))
 
@@ -641,9 +583,6 @@
     // } else if (params.blastdb && params.remoteblast){
     //     ch_multiqc_files = ch_multiqc_files.mix(REMOTE_BLASTN.out.txt.collect{it[1]}.ifEmpty([]))
     // }
-=======
-    ch_multiqc_files = ch_multiqc_files.mix(ch_kraken2_report.collect{it[1]}.ifEmpty([]))
->>>>>>> 5e398c32
     if (params.trim){
         ch_multiqc_files = ch_multiqc_files.mix(TRIMGALORE.out.reads.collect{it[1]}.ifEmpty([]))
     }
