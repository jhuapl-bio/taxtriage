/* groovylint-disable DuplicateMapLiteral */
// ##############################################################################################
// # Copyright 2022 The Johns Hopkins University Applied Physics Laboratory LLC
// # All rights reserved.
// # Permission is hereby granted, free of charge, to any person obtaining a copy of this
// # software and associated documentation files (the "Software"), to deal in the Software
// # without restriction, including without limitation the rights to use, copy, modify,
// # merge, publish, distribute, sublicense, and/or sell copies of the Software, and to
// # permit persons to whom the Software is furnished to do so.
// #
// # THE SOFTWARE IS PROVIDED "AS IS", WITHOUT WARRANTY OF ANY KIND, EXPRESS OR IMPLIED,
// # INCLUDING BUT NOT LIMITED TO THE WARRANTIES OF MERCHANTABILITY, FITNESS FOR A PARTICULAR
// # PURPOSE AND NONINFRINGEMENT. IN NO EVENT SHALL THE AUTHORS OR COPYRIGHT HOLDERS BE
// # LIABLE FOR ANY CLAIM, DAMAGES OR OTHER LIABILITY, WHETHER IN AN ACTION OF CONTRACT,
// # TORT OR OTHERWISE, ARISING FROM, OUT OF OR IN CONNECTION WITH THE SOFTWARE OR THE USE
// # OR OTHER DEALINGS IN THE SOFTWARE.
// #

/*
~~~~~~~~~~~~~~~~~~~~~~~~~~~~~~~~~~~~~~~~~~~~~~~~~~~~~~~~~~~~~~~~~~~~~~~~~~~~~~~~~~~~~~~~
    VALIDATE INPUTS
~~~~~~~~~~~~~~~~~~~~~~~~~~~~~~~~~~~~~~~~~~~~~~~~~~~~~~~~~~~~~~~~~~~~~~~~~~~~~~~~~~~~~~~~
*/

import java.nio.file.Files
import java.nio.file.Path
import java.nio.file.Paths
import java.nio.file.FileVisitOption

include { paramsSummaryMap } from 'plugin/nf-schema'

// Validate input parameters
summary_params      = paramsSummaryMap(workflow, parameters_schema: "nextflow_schema.json")
// print wfsummary to json file to working directory
// TODO nf-core: Add all file path parameters for the pipeline to the list below
// Check input path parameters to see if they exist
// def checkPathParamList = [
//     params.input,
// ]

if (workflow.containerEngine !== 'singularity' && workflow.containerEngine !== 'docker'){
    exit 1 , "Neither Docker or Singularity was selected as the container engine. Please specify with `-profile docker` or `-profile singularity`. Exiting..."
}

// for (param in checkPathParamList) { if (param) { file(param, checkIfExists: true) } }

// check that the params.classifiers is either kraken2 or centrifuge or metaphlan4
if (params.classifier != 'kraken2' && params.classifier != 'centrifuge' && params.classifier != 'metaphlan') {
    exit 1, "Classifier must be either kraken2, centrifuge or metaphlan"
}

println "Working Directory: ${workflow.workDir}"

// Either use an existing samplesheet file or build one from fastq parameters
if (params.fastq_1) {
    // Determine sample name: use --sample if provided, otherwise strip the fastq extension from fastq_1 basename
    def sampleName = params.sample ? params.sample : file(params.fastq_1).getBaseName().replaceFirst(/(\.fastq.*)/, '')
    // Use provided platform or default to ILLUMINA
    def platform = params.platform ? params.platform : 'ILLUMINA'


    // Build CSV content following the samplesheet format:
    // sample,platform,fastq_1,fastq_2,sequencing_summary,trim,type
    // Note: sequencing_summary is left empty, trim is set to TRUE and type is set to nasal (adjust if needed)
    def csvContent = """\
sample,platform,fastq_1,fastq_2,sequencing_summary,trim,type
${sampleName},${platform},${params.fastq_1},${params.fastq_2 ?: ''},${params.seq_summary},${params.trim},${params.type}
"""
    // Write the CSV content to a temporary file in the workflow work directory
    def filenamecsv = "${workflow.workDir}/temp_samplesheet.csv"
    println "Creating temporary samplesheet: ${filenamecsv}"
    def tmpSheet = file(filenamecsv)
    println "${tmpSheet}"
    tmpSheet.text = csvContent
    ch_input = tmpSheet
} else if (params.input) {
    if (params.input) { ch_input = file(params.input) } else { exit 1, 'Input samplesheet not specified!' }
} else {
    ex
    it 1, 'ERROR: Please specify either an input samplesheet (--input) or at least a fastq_1 file (--fastq_1)!'
}
println "Input samplesheet: ${ch_input}"

if (params.minq) {
    ch_minq_shortreads = params.minq
    ch_minq_longreads = params.minq
} else {
    ch_minq_shortreads = 20
    ch_minq_longreads = 7
    println 'Min Quality set to default'
}

// if params.save_fastq_classified then set ch_save_fastq_classified to true
// else set ch_save_fastq_classified to false
ch_save_fastq_classified = params.save_classified_fastq ? true : false
ch_assembly_txt = null
ch_kraken_reference = false

def validateBt2Scoremin(String scoremin) {
    def pattern = /^(G|L),-?\d+(\.\d+)?,-?\d+(\.\d+)?$/
    if (!scoremin || !pattern.matcher(scoremin).matches()) {
        error "ERROR: The parameter 'bt2_scoremin' is in an incorrect format or not provided. It should be 'G' or 'L' followed by two comma-separated values (e.g., 'G,-10,-2')."
    }
}
String value = "G,-10,-2"
boolean matches = value.matches('^(G|L),-?\\d+(\\.\\d+)?,-?\\d+(\\.\\d+)?$')
ch_empty_file = file("$projectDir/assets/NO_FILE")

if (matches) {
    println("The value matches the pattern.")
} else {
    println("The value does not match the pattern.")
}
// if (params.bt2_scoremin) {
//     // Call the validation function early in the script
//     validateBt2Scoremin(params.bt2_scoremin)
// }

// if skip_kraken2 and reference_fasta is empty AND organisms is empty and organisms_file is empty print and exit that organisms is required
if (params.skip_kraken2 && !params.reference_fasta && !params.get_pathogens && !params.organisms && !params.organisms_file) {
    exit 1, "If you are skipping kraken2, you must provide a reference fasta, --get_pathogens to pull the pathogens file, organisms, or organisms_file"
}

// if params.pathogens, check if file ends with .tsv or .txt
if (params.pathogens) {
    if (params.pathogens.endsWith('.csv') || params.pathogens.endsWith('.txt')) {
        ch_pathogens = Channel.fromPath(params.pathogens, checkIfExists: true)
    } else {
        exit 1, "Pathogens file must end with .csv or .txt i.e. it is a .csv (comma-delimited) file!"
    }
} else {
    ch_pathogens = ch_empty_file
}
if (!params.assembly) {
    println 'No assembly file given, downloading the standard ncbi one'
    ch_assembly_txt = null
} else {
    println "Assembly file present, using it to pull genomes from... ${params.assembly}"
    ch_assembly_txt = file(params.assembly, checkIfExists: true)
}

if (!params.assembly_file_type) {
    ch_assembly_file_type = 'ncbi'
} else {
    ch_assembly_file_type = params.assembly_file_type
}


/*
~~~~~~~~~~~~~~~~~~~~~~~~~~~~~~~~~~~~~~~~~~~~~~~~~~~~~~~~~~~~~~~~~~~~~~~~~~~~~~~~~~~~~~~~
    CONFIG FILES
~~~~~~~~~~~~~~~~~~~~~~~~~~~~~~~~~~~~~~~~~~~~~~~~~~~~~~~~~~~~~~~~~~~~~~~~~~~~~~~~~~~~~~~~
*/

// // // //
// // // // MODULE: MultiQC
// // // //
include { paramsSummaryMultiqc   } from '../subworkflows/nf-core/utils_nfcore_pipeline'
include { softwareVersionsToYAML } from '../subworkflows/nf-core/utils_nfcore_pipeline'

ch_workflow_summary = Channel.value(paramsSummaryMultiqc(summary_params))
// workflow_summary    = WorkflowTaxtriage.paramsSummaryMultiqc(workflow, summary_params)
// ch_workflow_summary = Channel.value(workflow_summary)
ch_multiqc_config        = Channel.fromPath("$projectDir/assets/multiqc_config.yml", checkIfExists: true)
ch_multiqc_css       = Channel.fromPath("$projectDir/assets/mqc.css", checkIfExists: true)
ch_multiqc_custom_config   = params.multiqc_config ? Channel.fromPath(params.multiqc_config, checkIfExists: true) : Channel.empty()
ch_multiqc_logo            = params.multiqc_logo   ? Channel.fromPath(params.multiqc_logo, checkIfExists: true) : Channel.empty()
ch_multiqc_files = Channel.empty()
ch_multiqc_files = ch_multiqc_files.mix(ch_workflow_summary.collectFile(name: 'workflow_summary_mqc.yaml'))

ch_merged_table_config        = Channel.fromPath("$projectDir/assets/table_explanation_mqc.yml", checkIfExists: true)

// // // //
// // // // MODULE:  Pathogens
// // // //
//// Get Pathogen sheet by default
ch_pathogens = Channel.fromPath("$projectDir/assets/pathogen_sheet.csv", checkIfExists: true)
// // // //
// // // //

/*
~~~~~~~~~~~~~~~~~~~~~~~~~~~~~~~~~~~~~~~~~~~~~~~~~~~~~~~~~~~~~~~~~~~~~~~~~~~~~~~~~~~~~~~~
    IMPORT LOCAL MODULES/SUBWORKFLOWS
~~~~~~~~~~~~~~~~~~~~~~~~~~~~~~~~~~~~~~~~~~~~~~~~~~~~~~~~~~~~~~~~~~~~~~~~~~~~~~~~~~~~~~~~
*/

//
// SUBWORKFLOW: Consisting of a mix of local and nf-core/modules
//
include { INPUT_CHECK } from '../subworkflows/local/input_check'
include { ALIGNMENT } from '../subworkflows/local/alignment'
include { REPORT } from '../subworkflows/local/report'
include { HOST_REMOVAL } from '../subworkflows/local/host_removal'
include { REFERENCE_PREP } from '../subworkflows/local/reference_prep'
include { ASSEMBLY } from '../subworkflows/local/assembly'
include { CLASSIFIER } from '../subworkflows/local/classifier'

/*
~~~~~~~~~~~~~~~~~~~~~~~~~~~~~~~~~~~~~~~~~~~~~~~~~~~~~~~~~~~~~~~~~~~~~~~~~~~~~~~~~~~~~~~~
    IMPORT NF-CORE MODULES/SUBWORKFLOWS
~~~~~~~~~~~~~~~~~~~~~~~~~~~~~~~~~~~~~~~~~~~~~~~~~~~~~~~~~~~~~~~~~~~~~~~~~~~~~~~~~~~~~~~~
*/

//
// MODULE: Installed directly from nf-core/modules
//

include { DOWNLOAD_DB } from '../modules/local/download_db'
include { DOWNLOAD_TAXTAB } from '../modules/local/download_taxtab'
include { DOWNLOAD_PATHOGENS } from '../modules/local/download_pathogens'
include { DOWNLOAD_TAXDUMP } from '../modules/local/download_taxdump'
include { FASTQC                      } from '../modules/nf-core/fastqc/main'
include { PYCOQC                      } from '../modules/nf-core/pycoqc/main'
include { PIGZ_COMPRESS } from '../modules/nf-core/pigz/compress/main'
include { FASTP } from '../modules/nf-core/fastp/main'
include { TRIMGALORE } from '../modules/nf-core/trimgalore/main'
include { ARTIC_GUPPYPLEX } from '../modules/nf-core/artic/guppyplex/main'
include { MOVE_FILES } from '../modules/local/moveFiles.nf'
include { MOVE_NANOPLOT } from '../modules/local/move_nanoplot.nf'
include { PORECHOP } from '../modules/nf-core/porechop/main'
include { SEQTK_SAMPLE } from '../modules/nf-core/seqtk/sample/main'
include { MULTIQC                     } from '../modules/nf-core/multiqc/main'
include { NANOPLOT                     } from '../modules/nf-core/nanoplot/main'
include { CUSTOM_DUMPSOFTWAREVERSIONS } from '../modules/nf-core/custom/dumpsoftwareversions/main'
include { METRIC_ALIGNMENT } from '../modules/local/confidence'
include { CONVERT_METRICS } from '../modules/local/convert_confidence'
include { PULL_TAXID } from '../modules/local/pull_taxid'
include { REFERENCE } from '../modules/local/download_reference'
include { GET_ASSEMBLIES } from '../modules/local/get_assembly_refs'
include { PULL_FASTA } from '../modules/local/pullFASTA'
include { MERGE_ALIGNMENT_MERGES } from '../modules/local/merge_confidence'
include { NCBIGENOMEDOWNLOAD }  from '../modules/nf-core/ncbigenomedownload/main'
include { NCBIGENOMEDOWNLOAD_FEATURES } from '../modules/local/get_feature_tables'
include { METRIC_MERGE } from '../modules/local/merge_confidence_contigs'
include { MAP_GCF } from '../modules/local/map_gcfs'
include { REFERENCE_REHEADER } from '../modules/local/reheader'
include { KHMER_NORMALIZEBYMEDIAN } from '../modules/local/khmer'
/*
~~~~~~~~~~~~~~~~~~~~~~~~~~~~~~~~~~~~~~~~~~~~~~~~~~~~~~~~~~~~~~~~~~~~~~~~~~~~~~~~~~~~~~~~
    RUN MAIN WORKFLOW
~~~~~~~~~~~~~~~~~~~~~~~~~~~~~~~~~~~~~~~~~~~~~~~~~~~~~~~~~~~~~~~~~~~~~~~~~~~~~~~~~~~~~~~~
*/

// Info required for completion email and summary
def multiqc_report = []

workflow TAXTRIAGE {
    supported_dbs = [
        'flukraken2': [
            'url': 'https://media.githubusercontent.com/media/jhuapl-bio/mytax/master/databases/flukraken2.tar.gz',
            'checksum': '9d388703b1fa7c2e269bb63acf1043dbec7bb62da0a57c4fb1c41d8ab7f9c953',
            'size': '180M'
        ],
        'minikraken2': [
            'url': 'ftp://ftp.ccb.jhu.edu/pub/data/kraken2_dbs/old/minikraken2_v2_8GB_201904.tgz',
            'checksum': 'a184ae5c1e382abfff34574e135ceaaace4ac27605b205f4fb83dca11cfa42ac',
            'size': '7.5G'
        ],
        'standard8': [
            'url': 'https://genome-idx.s3.amazonaws.com/kraken/k2_standard_08gb_20240605.tar.gz',
            'checksum': 'a184ae5c1e382abfff34574e135ceaaace4ac27605b205f4fb83dca11cfa42ac',
            'size': '7.5G'
        ],
        'standard': [
            'url': 'https://genome-idx.s3.amazonaws.com/kraken/k2_standard_20240605.tar.gz',
            'checksum': 'a184ae5c1e382abfff34574e135ceaaace4ac27605b205f4fb83dca11cfa42ac',
            'size': '78G'
        ],
        'viral': [
            'url': 'https://genome-idx.s3.amazonaws.com/kraken/k2_viral_20240605.tar.gz',
            'checksum': 'adf5deba8a62f995609592aa86e2f7aac7e49162e995e132a765b96edb456f99',
            'size': '553M'
        ],
        'pluspf': [
            'url': 'https://genome-idx.s3.amazonaws.com/kraken/k2_pluspf_20240605.tar.gz',
            'checksum': 'adf5deba8a62f995609592aa86e2f7aac7e49162e995e132a765b96edb456f99',
            'size': '77G'
        ],
        'pluspfp16': [
            'url': 'https://genome-idx.s3.amazonaws.com/kraken/k2_pluspfp_16gb_20240605.tar.gz',
            'checksum': 'adf5deba8a62f995609592aa86e2f7aac7e49162e995e132a765b96edb456f99',
            'size': '16G'
        ],
        'pluspf8': [
            'url': 'https://genome-idx.s3.amazonaws.com/kraken/k2_pluspf_08gb_20240605.tar.gz',
            'checksum': 'adf5deba8a62f995609592aa86e2f7aac7e49162e995e132a765b96edb456f99',
            'size': '7.5G'
        ],
        'eupath': [
            'url': 'https://genome-idx.s3.amazonaws.com/kraken/k2_eupathdb48_20230407.tar.gz',
            'checksum': 'adf5deba8a62f995609592aa86e2f7aac7e49162e995e132a765b96edb456f99',
            'size': '11G'
        ],
        'test': [
            'url': 'https://github.com/jhuapl-bio/datasets/raw/main/databases/kraken2/test_metagenome.tar.gz',
            'checksum': 'c7d50ca4f46885ce7d342a06e748f9390cf3f4157a54c995d34ecdabbc83e1b8',
            'size': '112M'
        ],

    ]
    // ch_reference_fasta = params.reference_fasta ? Channel.fromPath(params.reference_fasta, checkIfExists: true) : Channel.empty()

    ch_reference_fasta = params.reference_fasta ? Channel.from(params.reference_fasta.split(" ").collect { it  }) : Channel.empty()
    ch_reference_fasta
    .flatMap { fasta ->
        // Replace tilde with home directory
        def normalizedPath = fasta.replaceFirst('^~', System.getProperty('user.home'))
        // Convert to Path object
        def path = file(normalizedPath)

        if (path.isDirectory()) {
            // Use Files.walk to traverse the directory recursively
            def fastaFiles = []
            if (params.recursive_reference){
                Files.walk(path)
                    .filter { p ->
                        Files.isRegularFile(p) &&
                        (p.fileName.toString().toLowerCase().endsWith('.fa') || p.fileName.toString().toLowerCase().endsWith('.fasta'))
                    }
                    .forEach { p -> fastaFiles << file(p.toString()) } // Use Nextflow's 'file' for consistency
            } else {
                def filesArray = path.listFiles()
                if (!filesArray) {
                    println "Warning: The directory '${normalizedPath}' is empty or inaccessible."
                    return []
                }
                fastaFiles = filesArray.toList().findAll { file ->
                    file.name.toLowerCase().endsWith('.fa') || file.name.toLowerCase().endsWith('.fasta')
                }
            }
            if (fastaFiles.isEmpty()) {
                println "Warning: No .fa or .fasta files found in directory '${normalizedPath}'."
                return []
            }
            // Return the list of files
            return fastaFiles
        } else if (path.isFile()) {
            // Return the file itself as a single-item list
            return [path]
        } else {
            // Warn about invalid paths
            println "Warning: The path '${normalizedPath}' is not a valid file or directory and will be skipped."
            return []
        }
    }
    .set { ch_reference_fasta }

    if (params.get_pathogens){
        DOWNLOAD_PATHOGENS()
        ch_reference_fasta = DOWNLOAD_PATHOGENS.out.fasta
    }
    ch_taxdump_dir = Channel.empty()
    ch_taxdump_nodes = Channel.empty()
    ch_taxdump_names = Channel.empty()

    if (params.download_taxdump || (!params.taxdump && params.metaphlan)){
        DOWNLOAD_TAXDUMP()
        ch_taxdump_nodes = DOWNLOAD_TAXDUMP.out.nodes
        ch_taxdump_dir = DOWNLOAD_TAXDUMP.out.nodes.parent
    }
    else if (params.taxdump){
        // set ch_taxdump_nodes BUT add nodes.dmp to end as a file
        ch_taxdump_nodes = file("$params.taxdump/nodes.dmp", checkIfExists: true)
        ch_taxdump_dir = file(params.taxdump, checkIfExists: true)
    } else {
        // set to empty_file
        ch_taxdump_nodes = ch_empty_file
        ch_taxdump_dir = ch_empty_file.parent
    }

    // if the download_db params is called AND the --db is not existient as a path
    // then download the db
    ch_db = Channel.empty()
    if (params.download_db && !params.skip_kraken2) {
        if (supported_dbs.containsKey(params.db)) {
            println "Kraken db ${params.db} will be downloaded if it cannot be found. This requires ${supported_dbs[params.db]['size']} of space."
            DOWNLOAD_DB(
                params.db,
                supported_dbs[params.db]['url'],
                supported_dbs[params.db]['checksum']
            )
            /* groovylint-disable-next-line UnnecessaryGetter */
            ch_db = DOWNLOAD_DB.out.k2d.map { file -> file.getParent() }
        } else if (params.db)  {
            ch_db = file(params.db, checkIfExists: true)
        } else {
            println "Database ${params.db} not found in download list. Currently supported databases are ${supported_dbs.keySet()}. If this database has already been downloaded, indicate it with --db <exact path>. You may also retrieve them, locally, from https://benlangmead.github.io/aws-indexes/k2. Make sure to download and decompress/untar the .tar.gz file which contains a folder you can specify with --db <localpath>. "
        }
    } else {
        if (params.db  && !params.skip_kraken2) {
            file(params.db, checkIfExists: true)
            ch_db = params.db
        }
    }

    if (params.classifiers){
        // split params.classifier on command and optional space assign to list channel
        ch_classifier = params.classifiers.split(",\\s*")
    } else {
        ch_classifier = ['kraken2']
    }
    if (!ch_assembly_txt) {
        GET_ASSEMBLIES()
        GET_ASSEMBLIES.out.assembly.map {  record -> record }.set { ch_assembly_txt }
    }

    ch_versions = Channel.empty()
    ch_mergedtsv = Channel.empty()
    // make an empty path channel
    ch_accession_mapping  = Channel.empty()
    ch_organisms = Channel.empty()
    ch_pass_files = Channel.empty()
    // // // //
    // // // //
    // // // //

    // //
    // // SUBWORKFLOW: Read in samplesheet, validate and stage input files
    // //
    // if (params.fastq_1){
    //     println "Using files outside of hte samplesheet specifications"
    //     // CREATE_SAMPLESHEET
    //     ch_fastq_1 = Channel.fromPath(params.fastq_1, checkIfExists: true)
    //     // ch_fastq_2 = Channel.fromPath(params.fastq_2, checkIfExists: true)
    //     // get basename of ch_fastq_1
    //     sample = ch_fastq_1.map { file -> file.getName() }
    //     // remove the .fastq* extension or .fq*extension
    //     sample = ch_fastq_1.map { file -> file.replaceAll(/\.fastq(\.gz)?$/, '') }
    //     sample = ch_fastq_1.map { file -> file.replaceAll(/\.fq(\.gz)?$/, '') }
    //     sample.view()
    //     ch_reads = Channel.empty()
    // } else{
    INPUT_CHECK(
        ch_input
    )
<<<<<<< HEAD
    ch_versions = ch_versions.mix(INPUT_CHECK.out.versions)
=======
    ch_reads = INPUT_CHECK.out.reads
    ch_reads.view()


>>>>>>> 68dd0793

    // Example nextflow.config file or within the script
    println "Nextflow version: ${workflow.nextflow.version}"
    // if commitId is null then set it to "local"
    if (!workflow.commitId) {
        workflow.commitId = 'local'
    }
    println "Commit ID: ${workflow.commitId}"
    if (!workflow.repository) {
        workflow.repository = 'local'
    }
    println "Repository URL: ${workflow.repository}"
    // get the date and time of the run
    def date = new Date()
    println "Date: ${date}"

<<<<<<< HEAD
    ch_reads = INPUT_CHECK.out.reads
    ch_versions = ch_versions.mix(INPUT_CHECK.out.versions)
=======

>>>>>>> 68dd0793
    ch_pass_files = ch_reads.map{ meta, reads -> {
            return [ meta ]
        }
    }

    ARTIC_GUPPYPLEX(
        ch_reads.filter { it[0].directory   }
    )
    ch_reads = ch_reads.filter({ !it[0].directory   }).mix(ARTIC_GUPPYPLEX.out.fastq)


    // compress reads if needed

    ch_reads.branch {
        needsCompress: it[0].needscompressing
        noCompress: !it[0].needscompressing
    }.set{ split_compressing }

    PIGZ_COMPRESS(
        split_compressing.needsCompress
    )
    ch_reads = split_compressing.noCompress.mix(PIGZ_COMPRESS.out.archive)

    // // // //
    // // // // MODULE: Run FastQC or Porechop, Trimgalore
    // // //
    ch_porechop_out = Channel.empty()
    ch_fastp_reads = Channel.empty()
    ch_fastp_html = Channel.empty()
    ch_mapaa_taxid = Channel.empty()
    ch_diamond_output = Channel.empty()
    params.pathogens ? ch_pathogens = Channel.fromPath(params.pathogens, checkIfExists: true) : ''

<<<<<<< HEAD

    // if (params.trim) {
=======
>>>>>>> 68dd0793
    nontrimmed_reads = ch_reads.filter { !it[0].trim }
    TRIMGALORE(
        ch_reads.filter { it[0].platform == 'ILLUMINA' && it[0].trim }
    )

    ch_multiqc_files = ch_multiqc_files.mix(TRIMGALORE.out.reads.collect { it[1] }.ifEmpty([]) )

    PORECHOP(
        ch_reads.filter { (it[0].platform == 'OXFORD' || it[0].platform == "PACBIO") && it[0].trim  }
    )
    ch_porechop_out  = PORECHOP.out.reads
    trimmed_reads = TRIMGALORE.out.reads.mix(PORECHOP.out.reads)
    ch_reads = nontrimmed_reads.mix(trimmed_reads)
    ch_multiqc_files = ch_multiqc_files.mix(ch_porechop_out.collect { it[1] }.ifEmpty([]))
    // Create an empty file if se_reads is null
    // When calling the module, pass the empty file instead of null:
    if (params.downsample) {
        KHMER_NORMALIZEBYMEDIAN(
            ch_reads
        )
        ch_reads = KHMER_NORMALIZEBYMEDIAN.out.reads
        ch_versions = ch_versions.mix(KHMER_NORMALIZEBYMEDIAN.out.versions)
    }
    COUNT_READS(ch_reads)
    readCountChannel = COUNT_READS.out.count
    // Update the meta with the read count by reading the file content
    readCountChannel.map { meta, countFile, reads ->
        def count = countFile.text.trim().toInteger()
        // Update meta map by adding a new key 'read_count'
        meta.read_count = count
        return [meta, reads]
    }.set{ ch_reads }

    //////////////////// RUN PYCOQC on any seq summary file ////////////////////

    PYCOQC(
        ch_reads.filter { it[0].platform == 'OXFORD' && it[0].sequencing_summary != null }.map {
            meta, reads -> meta.sequencing_summary
        }
    )
    //////////////////// RUN FASTP to get qc plots and output reads ////////////////////
    if (!params.skip_fastp) {
        FASTP(
            ch_reads,
            [],
            false,
            false
        )
        ch_reads = FASTP.out.reads
        ch_fastp_reads = FASTP.out.json
        ch_fastp_html = FASTP.out.html
        ch_multiqc_files = ch_multiqc_files.mix(FASTP.out.json.collect { it[1] }.ifEmpty([]))
    }

    //////////////////// RUN ALIGNEMNT to filter out host reads ////////////////////
    HOST_REMOVAL(
        ch_reads,
        params.genome
    )
<<<<<<< HEAD
    ch_reads = HOST_REMOVAL.out.unclassified_reads
    ch_versions = ch_versions.mix(HOST_REMOVAL.out.versions)
=======
    //////////////////// RUN OPTIONAL SEQTK to subsample arbitrarily ////////////////////
>>>>>>> 68dd0793

    ch_reads = HOST_REMOVAL.out.unclassified_reads
    if (params.subsample && params.subsample > 0) {
        ch_subsample  = params.subsample
        SEQTK_SAMPLE(
            ch_reads,
            ch_subsample
        )
        ch_reads = SEQTK_SAMPLE.out.reads
    }
    // test to make sure that fastq files are not empty files
    ch_multiqc_files = ch_multiqc_files.mix(HOST_REMOVAL.out.stats_filtered)

    //////////////////// RUN OPTIONAL FASTQC to get qc plots for multiqc  ////////////////////
    if (!params.skip_plots) {
        FASTQC(
            ch_reads.filter { it[0].platform =~ /(?i)ILLUMINA/ }
        )
        ch_versions = ch_versions.mix(FASTQC.out.versions.first())
        NANOPLOT(
            ch_reads.filter { it[0].platform =~ /(?i)OXFORD/ || it[0].platform =~ /(?i)PACBIO/ }
        )
        ch_versions.mix(NANOPLOT.out.versions.first())
        ch_multiqc_files = ch_multiqc_files.mix(FASTQC.out.zip.collect { it[1] }.ifEmpty([]) )
        ch_multiqc_files = ch_multiqc_files.mix(NANOPLOT.out.txt.collect { it[1] }.ifEmpty([]) )
    }
    ch_filtered_reads = ch_reads
    ch_profile = Channel.empty()
    ch_preppedfiles = Channel.empty()
    ch_organisms_to_download = ch_filtered_reads.map { meta, reads -> return [meta, []] }

    def empty_organism_file = false
    if (params.unknown_sample){
        distributions = Channel.fromPath(ch_empty_file)
    } else if (!params.distributions){
        distributions = Channel.fromPath("$projectDir/assets/taxid_abundance_stats.hmp.tsv.gz", checkIfExists: true)
    } else{
        distributions = Channel.fromPath(params.distributions)
    }
    //////////////////////////////RUN CLASSIFIER(S) for top hits calculations//////////////////////////////////////////////////////////////////
    CLASSIFIER(
        ch_filtered_reads,
        ch_db,
        ch_save_fastq_classified,
        distributions,
        ch_pathogens,
        ch_organisms_to_download,
        ch_taxdump_dir
    )
    ch_versions = ch_versions.mix(CLASSIFIER.out.versions)
    ch_kraken2_report = CLASSIFIER.out.ch_kraken2_report
    ch_reads = CLASSIFIER.out.ch_reads
    ch_krona = CLASSIFIER.out.ch_krona_plot
    // ch_multiqc_files = ch_multiqc_files.mix(ch_krona.collect { it[1] }.ifEmpty([]))
    ch_krakenreport = CLASSIFIER.out.ch_tops
    ch_pass_files = ch_pass_files.join(ch_kraken2_report)
    // add ch_kraken2_report to ch_multiqc, only unique names
    ch_multiqc_files = ch_multiqc_files.mix(
    ch_kraken2_report
            .map { it[1] } // Correctly map to the second element of each tuple
            .ifEmpty(Channel.empty()) // Handle empty channels appropriately
            .distinct() // Remove duplicates if necessary
    )
    ch_organisms_to_download = CLASSIFIER.out.ch_organisms_to_download
    ch_multiqc_files = ch_multiqc_files.mix(ch_krakenreport.collect { it[1] }.ifEmpty([]))

    ///////////////////////////RUN REFERENCE pull or processing/////////////////////////////////////////////////////////////////////
    REFERENCE_PREP(
        ch_organisms_to_download,
        ch_reference_fasta,
        ch_assembly_txt,
        ch_pathogens

    )
    ////////////////////////////////////////////////////////////////////////////////////////////////

    // todo - add alignment for contigs
    ch_mapped_assemblies = Channel.empty()
    ch_preppedfiles = REFERENCE_PREP.out.ch_preppedfiles
    ch_mapped_assemblies = ch_preppedfiles.map{
        meta, fastas, map, gcfids -> {
            return [meta, map]
        }
    }
    ch_accessions = Channel.empty()
    ch_bedfiles = Channel.empty()
    ch_bedfiles_or_default = Channel.empty()
    ch_alignment_stats = Channel.empty()
    ch_assembly_analysis = Channel.empty()
    ch_fastas = Channel.empty()

<<<<<<< HEAD
    // If you use a local genome Refseq FASTA file
    // if ch_refernece_fasta is empty
    ////////////////////////////////////////////////////////////////////////////////////////////////

    // For demonstration, print out the updated metadata.
    // finalMetaChannel.subscribe { updatedMeta ->
    //     println "Updated meta for sample ${updatedMeta.id}: ${updatedMeta}"
    // }
=======
>>>>>>> 68dd0793
    ////////////////////////////////////////////////////////////////////////////////////////////////
    if (!params.skip_realignment) {
        ch_prepfiles = ch_reads.join(ch_preppedfiles.map{ meta, fastas, map, gcfids -> {
                return [meta, fastas, map]
            }
        })
        ////////////////////////////////////////////////////////////////////////////////////////////////
        ALIGNMENT(
            ch_prepfiles
        )
        ch_postalignmentfiles = ch_reads.map{
            meta, reads -> {
                return [meta, null, null, null, null, null, null,  []]
            }
        }
        ch_covfiles = ALIGNMENT.out.stats
        ch_alignment_stats = ALIGNMENT.out.stats
        ch_bedgraphs = ALIGNMENT.out.bedgraphs
        ch_multiqc_files = ch_multiqc_files.mix(ch_alignment_stats.collect { it[1] }.ifEmpty([]))

        ch_alignment_outmerg = ALIGNMENT.out.bams

        ch_alignment_outmerg
            .join(ch_mapped_assemblies, by: 0, remainder: true)
            .filter{
                it[1]
            }
            .map { meta, bam, bai, mapping ->
                // If mapping is not present, replace it with null or an empty placeholder
                return [meta, bam, bai, mapping ?: ch_empty_file]
            }.set{ ch_combined }

        ch_bedfiles = REFERENCE_PREP.out.ch_bedfiles
        ch_fastas = REFERENCE_PREP.out.fastas

        ch_postalignmentfiles = ch_combined.map {
            meta, bam, bai, mapping ->  return [ meta, bam, bai, mapping ]
        }.filter{
            it[1]
        }
        ch_postalignmentfiles = ch_combined.map {
            meta, bam, bai, mapping ->  return [ meta, bam, bai, mapping ]
        }.filter{
            it[1]
        }
        .join(ch_bedfiles)
        .join(REFERENCE_PREP.out.ch_reference_cds)
        .join(REFERENCE_PREP.out.ch_cds_to_taxids)
        .join(
            ch_filtered_reads.map{
                meta, reads -> {
                    return [meta, reads]
                }
            }
        )
        ////////////////////////////////////////////////////////////////////////////////////////////////
        ASSEMBLY(
            ch_postalignmentfiles,
            ch_assembly_txt
        )
        ch_diamond_output = ASSEMBLY.out.ch_diamond_output
        ch_assembly_analysis = ASSEMBLY.out.ch_diamond_analysis
        ch_assembly_analysis_opt = ch_assembly_analysis.ifEmpty {
            Channel.value(null)
        }
        ////////////////////////////////////////////////////////////////////////////////////////////////
        ////////////////////////////////////////////////////////////////////////////////////////////////
        if (!params.skip_report){
            // if ch_kraken2_report is empty join on empty
            // Define a channel that emits a placeholder value if ch_kraken2_report is empty
            input_alignment_files = ALIGNMENT.out.bams
                .join(ch_mapped_assemblies)
                .join(ch_bedgraphs)
                .join(ch_covfiles)
                .join(ch_kraken2_report)
                .join(ch_assembly_analysis)
                .join(ch_fastas)

            ////////////////////////////////////////////////////////////////////////////////////////////////
            ////////////////////////////////////////////////////////////////////////////////////////////////
            all_samples = ch_pass_files.map{ it[0].id }.collect().flatten().toSortedList()

            REPORT(
                input_alignment_files,
                ch_pathogens,
                distributions,
                ch_assembly_txt,
                ch_taxdump_nodes,
                all_samples
            )
            ch_versions = ch_versions.mix(REPORT.out.versions)
            ch_multiqc_files = ch_multiqc_files.mix(REPORT.out.merged_report_txt.collect { it }.ifEmpty([]))
        }
        ////////////////////////////////////////////////////////////////////////////////////////////////


    }

    // CUSTOM_DUMPSOFTWAREVERSIONS(
    //     ch_versions.unique().collectFile(name: 'collated_versions.yml')
    // )
    // // //
    // // // MODULE: MultiQC Pt 2
    // // //
    // Unused or Incomplete

    if (!params.skip_multiqc){
        MULTIQC(
            ch_multiqc_files.collect(),
            ch_multiqc_config.toList(),
            ch_multiqc_custom_config.collect().ifEmpty([]),
            ch_multiqc_logo.toList(),
            [],
            []
        )
        multiqc_report = MULTIQC.out.report.toList()
        ch_versions    = ch_versions.mix(MULTIQC.out.versions)
    }
}

/*
~~~~~~~~~~~~~~~~~~~~~~~~~~~~~~~~~~~~~~~~~~~~~~~~~~~~~~~~~~~~~~~~~~~~~~~~~~~~~~~~~~~~~~~~
    COMPLETION EMAIL AND SUMMARY
~~~~~~~~~~~~~~~~~~~~~~~~~~~~~~~~~~~~~~~~~~~~~~~~~~~~~~~~~~~~~~~~~~~~~~~~~~~~~~~~~~~~~~~~
*/

// workflow.onComplete {
//     if (params.email || params.email_on_fail) {
//         NfcoreTemplate.email(workflow, params, summary_params, projectDir, log, multiqc_report)
//     }
//     NfcoreTemplate.summary(workflow, params, log)
// }

/*
~~~~~~~~~~~~~~~~~~~~~~~~~~~~~~~~~~~~~~~~~~~~~~~~~~~~~~~~~~~~~~~~~~~~~~~~~~~~~~~~~~~~~~~~
    THE END
~~~~~~~~~~~~~~~~~~~~~~~~~~~~~~~~~~~~~~~~~~~~~~~~~~~~~~~~~~~~~~~~~~~~~~~~~~~~~~~~~~~~~~~~
*/<|MERGE_RESOLUTION|>--- conflicted
+++ resolved
@@ -433,14 +433,10 @@
     INPUT_CHECK(
         ch_input
     )
-<<<<<<< HEAD
-    ch_versions = ch_versions.mix(INPUT_CHECK.out.versions)
-=======
     ch_reads = INPUT_CHECK.out.reads
     ch_reads.view()
 
 
->>>>>>> 68dd0793
 
     // Example nextflow.config file or within the script
     println "Nextflow version: ${workflow.nextflow.version}"
@@ -457,12 +453,6 @@
     def date = new Date()
     println "Date: ${date}"
 
-<<<<<<< HEAD
-    ch_reads = INPUT_CHECK.out.reads
-    ch_versions = ch_versions.mix(INPUT_CHECK.out.versions)
-=======
-
->>>>>>> 68dd0793
     ch_pass_files = ch_reads.map{ meta, reads -> {
             return [ meta ]
         }
@@ -496,11 +486,6 @@
     ch_diamond_output = Channel.empty()
     params.pathogens ? ch_pathogens = Channel.fromPath(params.pathogens, checkIfExists: true) : ''
 
-<<<<<<< HEAD
-
-    // if (params.trim) {
-=======
->>>>>>> 68dd0793
     nontrimmed_reads = ch_reads.filter { !it[0].trim }
     TRIMGALORE(
         ch_reads.filter { it[0].platform == 'ILLUMINA' && it[0].trim }
@@ -560,12 +545,7 @@
         ch_reads,
         params.genome
     )
-<<<<<<< HEAD
-    ch_reads = HOST_REMOVAL.out.unclassified_reads
-    ch_versions = ch_versions.mix(HOST_REMOVAL.out.versions)
-=======
     //////////////////// RUN OPTIONAL SEQTK to subsample arbitrarily ////////////////////
->>>>>>> 68dd0793
 
     ch_reads = HOST_REMOVAL.out.unclassified_reads
     if (params.subsample && params.subsample > 0) {
@@ -657,17 +637,6 @@
     ch_assembly_analysis = Channel.empty()
     ch_fastas = Channel.empty()
 
-<<<<<<< HEAD
-    // If you use a local genome Refseq FASTA file
-    // if ch_refernece_fasta is empty
-    ////////////////////////////////////////////////////////////////////////////////////////////////
-
-    // For demonstration, print out the updated metadata.
-    // finalMetaChannel.subscribe { updatedMeta ->
-    //     println "Updated meta for sample ${updatedMeta.id}: ${updatedMeta}"
-    // }
-=======
->>>>>>> 68dd0793
     ////////////////////////////////////////////////////////////////////////////////////////////////
     if (!params.skip_realignment) {
         ch_prepfiles = ch_reads.join(ch_preppedfiles.map{ meta, fastas, map, gcfids -> {
