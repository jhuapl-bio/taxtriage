--- conflicted
+++ resolved
@@ -424,12 +424,9 @@
 
     }
     ch_filtered_reads = ch_reads
-<<<<<<< HEAD
     ch_profile = Channel.empty()
 
-=======
     def empty_organism_file = false
->>>>>>> 9d1ac288
     if (!params.skip_kraken2){
         // // // // // //
         // // // // // // MODULE: Run Kraken2
