/* groovylint-disable DuplicateMapLiteral */
// ##############################################################################################
// # Copyright 2022 The Johns Hopkins University Applied Physics Laboratory LLC
// # All rights reserved.
// # Permission is hereby granted, free of charge, to any person obtaining a copy of this
// # software and associated documentation files (the "Software"), to deal in the Software
// # without restriction, including without limitation the rights to use, copy, modify,
// # merge, publish, distribute, sublicense, and/or sell copies of the Software, and to
// # permit persons to whom the Software is furnished to do so.
// #
// # THE SOFTWARE IS PROVIDED "AS IS", WITHOUT WARRANTY OF ANY KIND, EXPRESS OR IMPLIED,
// # INCLUDING BUT NOT LIMITED TO THE WARRANTIES OF MERCHANTABILITY, FITNESS FOR A PARTICULAR
// # PURPOSE AND NONINFRINGEMENT. IN NO EVENT SHALL THE AUTHORS OR COPYRIGHT HOLDERS BE
// # LIABLE FOR ANY CLAIM, DAMAGES OR OTHER LIABILITY, WHETHER IN AN ACTION OF CONTRACT,
// # TORT OR OTHERWISE, ARISING FROM, OUT OF OR IN CONNECTION WITH THE SOFTWARE OR THE USE
// # OR OTHER DEALINGS IN THE SOFTWARE.
// #

/*
~~~~~~~~~~~~~~~~~~~~~~~~~~~~~~~~~~~~~~~~~~~~~~~~~~~~~~~~~~~~~~~~~~~~~~~~~~~~~~~~~~~~~~~~
    VALIDATE INPUTS
~~~~~~~~~~~~~~~~~~~~~~~~~~~~~~~~~~~~~~~~~~~~~~~~~~~~~~~~~~~~~~~~~~~~~~~~~~~~~~~~~~~~~~~~
*/

import java.nio.file.Files
import java.nio.file.Path
import java.nio.file.Paths
import java.nio.file.FileVisitOption

def summary_params = NfcoreSchema.paramsSummaryMap(workflow, params)
// Validate input parameters
WorkflowTaxtriage.initialise(params, log)
// println "Initialising taxtriage workflow with parameters: ${workflow}"
// def wfsummary = NfcoreSchema.generateJSONSchema(workflow)

// print wfsummary to json file to working directory
// TODO nf-core: Add all file path parameters for the pipeline to the list below
// Check input path parameters to see if they exist
def checkPathParamList = [
    params.input,
]

if (workflow.containerEngine !== 'singularity' && workflow.containerEngine !== 'docker'){
    exit 1 , "Neither Docker or Singularity was selected as the container engine. Please specify with `-profile docker` or `-profile singularity`. Exiting..."
}

for (param in checkPathParamList) { if (param) { file(param, checkIfExists: true) } }

// check that the params.classifiers is either kraken2 or centrifuge or metaphlan4
if (params.classifier != 'kraken2' && params.classifier != 'centrifuge' && params.classifier != 'metaphlan') {
    exit 1, "Classifier must be either kraken2, centrifuge or metaphlan"
}



// Check mandatory parameters
if (params.input) { ch_input = file(params.input) } else { exit 1, 'Input samplesheet not specified!' }

if (params.minq) {
    ch_minq_shortreads = params.minq
    ch_minq_longreads = params.minq
} else {
    ch_minq_shortreads = 20
    ch_minq_longreads = 7
    println 'Min Quality set to default'
}

// if params.save_fastq_classified then set ch_save_fastq_classified to true
// else set ch_save_fastq_classified to false
ch_save_fastq_classified = params.save_classified_fastq ? true : false
ch_assembly_txt = null
ch_kraken_reference = false

def validateBt2Scoremin(String scoremin) {
    def pattern = /^(G|L),-?\d+(\.\d+)?,-?\d+(\.\d+)?$/
    if (!scoremin || !pattern.matcher(scoremin).matches()) {
        error "ERROR: The parameter 'bt2_scoremin' is in an incorrect format or not provided. It should be 'G' or 'L' followed by two comma-separated values (e.g., 'G,-10,-2')."
    }
}
String value = "G,-10,-2"
boolean matches = value.matches('^(G|L),-?\\d+(\\.\\d+)?,-?\\d+(\\.\\d+)?$')
ch_empty_file = file("$projectDir/assets/NO_FILE")

if (matches) {
    println("The value matches the pattern.")
} else {
    println("The value does not match the pattern.")
}
// if (params.bt2_scoremin) {
//     // Call the validation function early in the script
//     validateBt2Scoremin(params.bt2_scoremin)
// }

// if skip_kraken2 and reference_fasta is empty AND organisms is empty and organisms_file is empty print and exit that organisms is required
if (params.skip_kraken2 && !params.reference_fasta && !params.get_pathogens && !params.organisms && !params.organisms_file) {
    exit 1, "If you are skipping kraken2, you must provide a reference fasta, --get_pathogens to pull the pathogens file, organisms, or organisms_file"
}

// if params.pathogens, check if file ends with .tsv or .txt
if (params.pathogens) {
    if (params.pathogens.endsWith('.csv') || params.pathogens.endsWith('.txt')) {
        ch_pathogens = Channel.fromPath(params.pathogens, checkIfExists: true)
    } else {
        exit 1, "Pathogens file must end with .csv or .txt i.e. it is a .csv (comma-delimited) file!"
    }
} else {
    ch_pathogens = ch_empty_file
}
if (!params.assembly) {
    println 'No assembly file given, downloading the standard ncbi one'
    ch_assembly_txt = null
} else {
    println "Assembly file present, using it to pull genomes from... ${params.assembly}"
    ch_assembly_txt = file(params.assembly, checkIfExists: true)
}

if (!params.assembly_file_type) {
    ch_assembly_file_type = 'ncbi'
} else {
    ch_assembly_file_type = params.assembly_file_type
}


/*
~~~~~~~~~~~~~~~~~~~~~~~~~~~~~~~~~~~~~~~~~~~~~~~~~~~~~~~~~~~~~~~~~~~~~~~~~~~~~~~~~~~~~~~~
    CONFIG FILES
~~~~~~~~~~~~~~~~~~~~~~~~~~~~~~~~~~~~~~~~~~~~~~~~~~~~~~~~~~~~~~~~~~~~~~~~~~~~~~~~~~~~~~~~
*/

// // // //
// // // // MODULE: MultiQC
// // // //
workflow_summary    = WorkflowTaxtriage.paramsSummaryMultiqc(workflow, summary_params)
ch_workflow_summary = Channel.value(workflow_summary)
ch_multiqc_config        = file("$projectDir/assets/multiqc_config.yml", checkIfExists: true)
ch_multiqc_css       = file("$projectDir/assets/mqc.css", checkIfExists: true)
ch_multiqc_custom_config   = params.multiqc_config ? Channel.fromPath(params.multiqc_config, checkIfExists: true) : Channel.empty()
ch_multiqc_logo            = params.multiqc_logo   ? Channel.fromPath(params.multiqc_logo, checkIfExists: true) : Channel.empty()
ch_multiqc_files = Channel.empty()
ch_multiqc_files = ch_multiqc_files.mix(ch_workflow_summary.collectFile(name: 'workflow_summary_mqc.yaml'))
ch_multiqc_files = ch_multiqc_files.mix(ch_multiqc_custom_config.collect().ifEmpty([]))
ch_multiqc_files = ch_multiqc_files.mix(Channel.from(ch_multiqc_config))
ch_multiqc_files = ch_multiqc_files.mix(Channel.from(ch_multiqc_css))
ch_merged_table_config        = Channel.fromPath("$projectDir/assets/table_explanation_mqc.yml", checkIfExists: true)
ch_multiqc_files = ch_multiqc_files.mix(ch_merged_table_config.collect().ifEmpty([]))

// // // //
// // // // MODULE:  Pathogens
// // // //
//// Get Pathogen sheet by default
ch_pathogens = Channel.fromPath("$projectDir/assets/pathogen_sheet.csv", checkIfExists: true)
// // // //
// // // //

/*
~~~~~~~~~~~~~~~~~~~~~~~~~~~~~~~~~~~~~~~~~~~~~~~~~~~~~~~~~~~~~~~~~~~~~~~~~~~~~~~~~~~~~~~~
    IMPORT LOCAL MODULES/SUBWORKFLOWS
~~~~~~~~~~~~~~~~~~~~~~~~~~~~~~~~~~~~~~~~~~~~~~~~~~~~~~~~~~~~~~~~~~~~~~~~~~~~~~~~~~~~~~~~
*/

//
// SUBWORKFLOW: Consisting of a mix of local and nf-core/modules
//
include { INPUT_CHECK } from '../subworkflows/local/input_check'
include { ALIGNMENT } from '../subworkflows/local/alignment'
include { REPORT } from '../subworkflows/local/report'
include { READSFILTER } from '../subworkflows/local/filter_reads'
include { HOST_REMOVAL } from '../subworkflows/local/host_removal'
include { REFERENCE_PREP } from '../subworkflows/local/reference_prep'
include { ASSEMBLY } from '../subworkflows/local/assembly'
include { CLASSIFIER } from '../subworkflows/local/classifier'

/*
~~~~~~~~~~~~~~~~~~~~~~~~~~~~~~~~~~~~~~~~~~~~~~~~~~~~~~~~~~~~~~~~~~~~~~~~~~~~~~~~~~~~~~~~
    IMPORT NF-CORE MODULES/SUBWORKFLOWS
~~~~~~~~~~~~~~~~~~~~~~~~~~~~~~~~~~~~~~~~~~~~~~~~~~~~~~~~~~~~~~~~~~~~~~~~~~~~~~~~~~~~~~~~
*/

//
// MODULE: Installed directly from nf-core/modules
//

include { DOWNLOAD_DB } from '../modules/local/download_db'
include { DOWNLOAD_TAXTAB } from '../modules/local/download_taxtab'
include { DOWNLOAD_PATHOGENS } from '../modules/local/download_pathogens'
include { DOWNLOAD_TAXDUMP } from '../modules/local/download_taxdump'
include { FASTQC                      } from '../modules/nf-core/fastqc/main'
include { PYCOQC                      } from '../modules/nf-core/pycoqc/main'
include { COUNT_READS  } from '../modules/local/count_reads'
include { PIGZ_COMPRESS } from '../modules/nf-core/pigz/compress/main'
include { FASTP } from '../modules/nf-core/fastp/main'
include { TRIMGALORE } from '../modules/nf-core/trimgalore/main'
include { ARTIC_GUPPYPLEX } from '../modules/nf-core/artic/guppyplex/main'
include { MOVE_FILES } from '../modules/local/moveFiles.nf'
include { MOVE_NANOPLOT } from '../modules/local/move_nanoplot.nf'
include { PORECHOP } from '../modules/nf-core/porechop/main'
include { SEQTK_SAMPLE } from '../modules/nf-core/seqtk/sample/main'
include { MULTIQC                     } from '../modules/nf-core/multiqc/main'
include { NANOPLOT                     } from '../modules/nf-core/nanoplot/main'
include { CUSTOM_DUMPSOFTWAREVERSIONS } from '../modules/nf-core/custom/dumpsoftwareversions/main'
include { CONFIDENCE_METRIC } from '../modules/local/confidence'
include { CONVERT_CONFIDENCE } from '../modules/local/convert_confidence'
include { PULL_TAXID } from '../modules/local/pull_taxid'
include { REFERENCE } from '../modules/local/download_reference'
include { GET_ASSEMBLIES } from '../modules/local/get_assembly_refs'
include { PULL_FASTA } from '../modules/local/pullFASTA'
include { MERGE_CONFIDENCE } from '../modules/local/merge_confidence'
include { NCBIGENOMEDOWNLOAD }  from '../modules/nf-core/ncbigenomedownload/main'
include { NCBIGENOMEDOWNLOAD_FEATURES } from '../modules/local/get_feature_tables'
include { CONFIDENCE_MERGE } from '../modules/local/merge_confidence_contigs'
include { MAP_GCF } from '../modules/local/map_gcfs'
include {  REFERENCE_REHEADER } from '../modules/local/reheader'

/*
~~~~~~~~~~~~~~~~~~~~~~~~~~~~~~~~~~~~~~~~~~~~~~~~~~~~~~~~~~~~~~~~~~~~~~~~~~~~~~~~~~~~~~~~
    RUN MAIN WORKFLOW
~~~~~~~~~~~~~~~~~~~~~~~~~~~~~~~~~~~~~~~~~~~~~~~~~~~~~~~~~~~~~~~~~~~~~~~~~~~~~~~~~~~~~~~~
*/

// Info required for completion email and summary
def multiqc_report = []

workflow TAXTRIAGE {
    supported_dbs = [
        'flukraken2': [
            'url': 'https://media.githubusercontent.com/media/jhuapl-bio/mytax/master/databases/flukraken2.tar.gz',
            'checksum': '9d388703b1fa7c2e269bb63acf1043dbec7bb62da0a57c4fb1c41d8ab7f9c953',
            'size': '180M'
        ],
        'minikraken2': [
            'url': 'ftp://ftp.ccb.jhu.edu/pub/data/kraken2_dbs/old/minikraken2_v2_8GB_201904.tgz',
            'checksum': 'a184ae5c1e382abfff34574e135ceaaace4ac27605b205f4fb83dca11cfa42ac',
            'size': '7.5G'
        ],
        'standard8': [
            'url': 'https://genome-idx.s3.amazonaws.com/kraken/k2_standard_08gb_20240605.tar.gz',
            'checksum': 'a184ae5c1e382abfff34574e135ceaaace4ac27605b205f4fb83dca11cfa42ac',
            'size': '7.5G'
        ],
        'standard': [
            'url': 'https://genome-idx.s3.amazonaws.com/kraken/k2_standard_20240605.tar.gz',
            'checksum': 'a184ae5c1e382abfff34574e135ceaaace4ac27605b205f4fb83dca11cfa42ac',
            'size': '78G'
        ],
        'viral': [
            'url': 'https://genome-idx.s3.amazonaws.com/kraken/k2_viral_20240605.tar.gz',
            'checksum': 'adf5deba8a62f995609592aa86e2f7aac7e49162e995e132a765b96edb456f99',
            'size': '553M'
        ],
        'pluspf': [
            'url': 'https://genome-idx.s3.amazonaws.com/kraken/k2_pluspf_20240605.tar.gz',
            'checksum': 'adf5deba8a62f995609592aa86e2f7aac7e49162e995e132a765b96edb456f99',
            'size': '77G'
        ],
        'pluspfp16': [
            'url': 'https://genome-idx.s3.amazonaws.com/kraken/k2_pluspfp_16gb_20240605.tar.gz',
            'checksum': 'adf5deba8a62f995609592aa86e2f7aac7e49162e995e132a765b96edb456f99',
            'size': '16G'
        ],
        'pluspf8': [
            'url': 'https://genome-idx.s3.amazonaws.com/kraken/k2_pluspf_08gb_20240605.tar.gz',
            'checksum': 'adf5deba8a62f995609592aa86e2f7aac7e49162e995e132a765b96edb456f99',
            'size': '7.5G'
        ],
        'eupath': [
            'url': 'https://genome-idx.s3.amazonaws.com/kraken/k2_eupathdb48_20230407.tar.gz',
            'checksum': 'adf5deba8a62f995609592aa86e2f7aac7e49162e995e132a765b96edb456f99',
            'size': '11G'
        ],
        'test': [
            'url': 'https://github.com/jhuapl-bio/datasets/raw/main/databases/kraken2/test_metagenome.tar.gz',
            'checksum': 'c7d50ca4f46885ce7d342a06e748f9390cf3f4157a54c995d34ecdabbc83e1b8',
            'size': '112M'
        ],

    ]
    // ch_reference_fasta = params.reference_fasta ? Channel.fromPath(params.reference_fasta, checkIfExists: true) : Channel.empty()

    ch_reference_fasta = params.reference_fasta ? Channel.from(params.reference_fasta.split(" ").collect { it  }) : Channel.empty()
    ch_reference_fasta
    .flatMap { fasta ->
        // Replace tilde with home directory
        def normalizedPath = fasta.replaceFirst('^~', System.getProperty('user.home'))
        // Convert to Path object
        def path = file(normalizedPath)

        if (path.isDirectory()) {
            // Use Files.walk to traverse the directory recursively
            def fastaFiles = []
            if (params.recursive_reference){
                Files.walk(path)
                    .filter { p ->
                        Files.isRegularFile(p) &&
                        (p.fileName.toString().toLowerCase().endsWith('.fa') || p.fileName.toString().toLowerCase().endsWith('.fasta'))
                    }
                    .forEach { p -> fastaFiles << file(p.toString()) } // Use Nextflow's 'file' for consistency
            } else {
                def filesArray = path.listFiles()
                if (!filesArray) {
                    println "Warning: The directory '${normalizedPath}' is empty or inaccessible."
                    return []
                }
                fastaFiles = filesArray.toList().findAll { file ->
                    file.name.toLowerCase().endsWith('.fa') || file.name.toLowerCase().endsWith('.fasta')
                }
            }
            if (fastaFiles.isEmpty()) {
                println "Warning: No .fa or .fasta files found in directory '${normalizedPath}'."
                return []
            }
            // Return the list of files
            return fastaFiles
        } else if (path.isFile()) {
            // Return the file itself as a single-item list
            return [path]
        } else {
            // Warn about invalid paths
            println "Warning: The path '${normalizedPath}' is not a valid file or directory and will be skipped."
            return []
        }
    }
    .set { ch_reference_fasta }

    if (params.get_pathogens){
        DOWNLOAD_PATHOGENS()
        ch_reference_fasta = DOWNLOAD_PATHOGENS.out.fasta
    }

    // if the download_db params is called AND the --db is not existient as a path
    // then download the db
    if (params.download_db) {
        if (supported_dbs.containsKey(params.db)) {
            println "Kraken db ${params.db} will be downloaded if it cannot be found. This requires ${supported_dbs[params.db]['size']} of space."
            DOWNLOAD_DB(
                params.db,
                supported_dbs[params.db]['url'],
                supported_dbs[params.db]['checksum']
            )
            /* groovylint-disable-next-line UnnecessaryGetter */
            ch_db = DOWNLOAD_DB.out.k2d.map { file -> file.getParent() }
        } else if (params.db)  {
            ch_db = file(params.db, checkIfExists: true)
        } else {
            println "Database ${params.db} not found in download list. Currently supported databases are ${supported_dbs.keySet()}. If this database has already been downloaded, indicate it with --db <exact path>. You may also retrieve them, locally, from https://benlangmead.github.io/aws-indexes/k2. Make sure to download and decompress/untar the .tar.gz file which contains a folder you can specify with --db <localpath>. "
        }
    } else {
        if (params.db) {
            file(params.db, checkIfExists: true)
            ch_db = params.db
        }
    }

    ch_taxdump_dir = Channel.empty()
    if (params.classifier){
        // split params.classifier on command and optional space assign to list channel
        ch_classifier = params.classifiers.split(",\\s*")
    } else {
        ch_classifier = ['kraken2']
    }
    if (!ch_assembly_txt) {
        GET_ASSEMBLIES()
        GET_ASSEMBLIES.out.assembly.map {  record -> record }.set { ch_assembly_txt }
    }

    ch_versions = Channel.empty()
    ch_mergedtsv = Channel.empty()
    // make an empty path channel
    ch_accession_mapping  = Channel.empty()
    ch_organisms = Channel.empty()
    ch_pass_files = Channel.empty()
    // // // //
    // // // //
    // // // //

    // //
    // // SUBWORKFLOW: Read in samplesheet, validate and stage input files
    // //
    INPUT_CHECK(
        ch_input
    )

    // Example nextflow.config file or within the script
    println "Nextflow version: ${workflow.nextflow.version}"
    // if commitId is null then set it to "local"
    if (!workflow.commitId) {
        workflow.commitId = 'local'
    }
    println "Commit ID: ${workflow.commitId}"
    if (!workflow.repository) {
        workflow.repository = 'local'
    }
    println "Repository URL: ${workflow.repository}"
    // get the date and time of the run
    def date = new Date()
    println "Date: ${date}"

    ch_reads = INPUT_CHECK.out.reads
    ch_pass_files = ch_reads.map{ meta, reads -> {
            return [ meta ]
        }
    }

    ARTIC_GUPPYPLEX(
        ch_reads.filter { it[0].directory   }
    )
    ch_reads = ch_reads.filter({ !it[0].directory   }).mix(ARTIC_GUPPYPLEX.out.fastq)


    // compress reads if needed

    ch_reads.branch {
        needsCompress: it[0].needscompressing
        noCompress: !it[0].needscompressing
    }.set{ split_compressing }

    PIGZ_COMPRESS(
        split_compressing.needsCompress
    )
    ch_reads = split_compressing.noCompress.mix(PIGZ_COMPRESS.out.archive)

    if (params.subsample && params.subsample > 0) {
        ch_subsample  = params.subsample
        SEQTK_SAMPLE(
            ch_reads,
            ch_subsample
        )
        ch_reads = SEQTK_SAMPLE.out.reads
    }

    PYCOQC(
        ch_reads.filter { it[0].platform == 'OXFORD' && it[0].sequencing_summary != null }.map {
            meta, reads -> meta.sequencing_summary
        }
    )

    // // // //
    // // // // MODULE: Run FastQC or Porechop, Trimgalore
    // // //
    ch_porechop_out = Channel.empty()
    ch_fastp_reads = Channel.empty()
    ch_fastp_html = Channel.empty()
    ch_mapaa_taxid = Channel.empty()
    ch_diamond_output = Channel.empty()
    params.pathogens ? ch_pathogens = Channel.fromPath(params.pathogens, checkIfExists: true) : ''


    // if (params.trim) {
    nontrimmed_reads = ch_reads.filter { !it[0].trim }
    TRIMGALORE(
        ch_reads.filter { it[0].platform == 'ILLUMINA' && it[0].trim }
    )

    ch_multiqc_files = ch_multiqc_files.mix(TRIMGALORE.out.reads.collect { it[1] }.ifEmpty([]) )

    PORECHOP(
        ch_reads.filter { (it[0].platform == 'OXFORD' || it[0].platform == "PACBIO") && it[0].trim  }
    )
    ch_porechop_out  = PORECHOP.out.reads
    trimmed_reads = TRIMGALORE.out.reads.mix(PORECHOP.out.reads)
    ch_reads = nontrimmed_reads.mix(trimmed_reads)
    ch_multiqc_files = ch_multiqc_files.mix(ch_porechop_out.collect { it[1] }.ifEmpty([]))
    ch_multiqc_files = ch_multiqc_files.mix(ch_fastp_html.collect { it[1] }.ifEmpty([]) )
//
    // }
    if (!params.skip_fastp) {
        FASTP(
            ch_reads,
            [],
            false,
            false
        )
        ch_reads = FASTP.out.reads
        ch_fastp_reads = FASTP.out.json
        ch_fastp_html = FASTP.out.html
    }

    HOST_REMOVAL(
        ch_reads,
        params.genome
    )
    ch_reads = HOST_REMOVAL.out.unclassified_reads
    COUNT_READS(ch_reads)
    readCountChannel = COUNT_READS.out.count
    // Update the meta with the read count by reading the file content
    readCountChannel.map { meta, countFile, reads ->
        def count = countFile.text.trim().toInteger()
        // Update meta map by adding a new key 'read_count'
        meta.read_count = count
        return [meta, reads]
    }.set{ ch_reads }

    // test to make sure that fastq files are not empty files
    ch_multiqc_files = ch_multiqc_files.mix(HOST_REMOVAL.out.stats_filtered)

    if (!params.skip_plots) {
        FASTQC(
            ch_reads.filter { it[0].platform =~ /(?i)ILLUMINA/ }
        )
        ch_versions = ch_versions.mix(FASTQC.out.versions.first())
        NANOPLOT(
            ch_reads.filter { it[0].platform =~ /(?i)OXFORD/ || it[0].platform =~ /(?i)PACBIO/ }
        )
        ch_multiqc_files = ch_multiqc_files.mix(FASTQC.out.zip.collect { it[1] }.ifEmpty([]) )
        ch_multiqc_files = ch_multiqc_files.mix(NANOPLOT.out.txt.collect { it[1] }.ifEmpty([]) )
    }
    ch_filtered_reads = ch_reads
    ch_profile = Channel.empty()
    ch_preppedfiles = Channel.empty()
    ch_organisms_to_download = ch_filtered_reads.map { meta, reads -> return [meta, []] }

    def empty_organism_file = false
    if (params.unknown_sample){
        distributions = Channel.fromPath(ch_empty_file)
    } else if (!params.distributions){
        distributions = Channel.fromPath("$projectDir/assets/taxid_abundance_stats.hmp.tsv.gz", checkIfExists: true)
    } else{
        distributions = Channel.fromPath(params.distributions)
    }
    ////////////////////////////////////////////////////////////////////////////////////////////////
    CLASSIFIER(
        ch_filtered_reads,
        ch_db,
        ch_save_fastq_classified,
        distributions,
        ch_pathogens,
        ch_organisms_to_download
    )
    ch_kraken2_report = CLASSIFIER.out.ch_kraken2_report
    ch_reads = CLASSIFIER.out.ch_reads
    ch_pass_files = ch_pass_files.join(ch_kraken2_report)
    // add ch_kraken2_report to ch_multiqc, only unique names
    ch_multiqc_files = ch_multiqc_files.mix(
    ch_kraken2_report
            .map { it[1] } // Correctly map to the second element of each tuple
            .ifEmpty(Channel.empty()) // Handle empty channels appropriately
            .distinct() // Remove duplicates if necessary
    )
    ch_organisms_to_download = CLASSIFIER.out.ch_organisms_to_download
<<<<<<< HEAD
    ch_multiqc_files = ch_multiqc_files.mix(ch_krakenreport.collect { it[1] }.ifEmpty([]))
=======
    ////////////////////////////////////////////////////////////////////////////////////////////////
>>>>>>> 8042afe9


    ////////////////////////////////////////////////////////////////////////////////////////////////
    REFERENCE_PREP(
        ch_organisms_to_download,
        ch_reference_fasta,
        ch_assembly_txt,
        ch_pathogens

    )
    ////////////////////////////////////////////////////////////////////////////////////////////////

    // todo - add alignment for contigs
    ch_mapped_assemblies = Channel.empty()
    ch_preppedfiles = REFERENCE_PREP.out.ch_preppedfiles
    ch_mapped_assemblies = ch_preppedfiles.map{
        meta, fastas, map, gcfids -> {
            return [meta, map]
        }
    }
    ch_accessions = Channel.empty()
    ch_bedfiles = Channel.empty()
    ch_bedfiles_or_default = Channel.empty()
    ch_alignment_stats = Channel.empty()
    ch_assembly_analysis = Channel.empty()

    // If you use a local genome Refseq FASTA file
    // if ch_refernece_fasta is empty
    ////////////////////////////////////////////////////////////////////////////////////////////////
    // Run the COUNT_READS process and capture its output in readCountChannel.

    // For demonstration, print out the updated metadata.
    // finalMetaChannel.subscribe { updatedMeta ->
    //     println "Updated meta for sample ${updatedMeta.id}: ${updatedMeta}"
    // }
    ////////////////////////////////////////////////////////////////////////////////////////////////
    if (!params.skip_realignment) {
        ch_prepfiles = ch_reads.join(ch_preppedfiles.map{ meta, fastas, map, gcfids -> {
                return [meta, fastas, map]
            }
        })
        ////////////////////////////////////////////////////////////////////////////////////////////////
        ALIGNMENT(
            ch_prepfiles
        )
        ch_postalignmentfiles = ch_reads.map{
            meta, reads -> {
                return [meta, null, null, null, null, null, null,  []]
            }
        }
        ch_depthfiles = ALIGNMENT.out.depth
        ch_covfiles = ALIGNMENT.out.stats
        ch_alignment_stats = ALIGNMENT.out.stats
        ch_bedgraphs = ALIGNMENT.out.bedgraphs
        ch_depth = ALIGNMENT.out.depth
        ch_multiqc_files = ch_multiqc_files.mix(ch_alignment_stats.collect { it[1] }.ifEmpty([]))

        ch_alignment_outmerg = ALIGNMENT.out.bams.join(ALIGNMENT.out.depth)

        ch_alignment_outmerg
            .join(ch_mapped_assemblies, by: 0, remainder: true)
            .filter{
                it[1]
            }
            .map { meta, bam, bai, depth, mapping ->
                // If mapping is not present, replace it with null or an empty placeholder
                return [meta, bam, bai, depth, mapping ?: ch_empty_file]
            }.set{ ch_combined }

        ch_bedfiles = REFERENCE_PREP.out.ch_bedfiles

        ch_postalignmentfiles = ch_combined.map {
            meta, bam, bai,  depth, mapping ->  return [ meta, bam, bai, mapping ]
        }.filter{
            it[1]
        }
        ch_postalignmentfiles = ch_combined.map {
            meta, bam, bai,  depth, mapping ->  return [ meta, bam, bai, mapping ]
        }.filter{
            it[1]
        }
        .join(ch_bedfiles)
        .join(REFERENCE_PREP.out.ch_reference_cds)
        .join(REFERENCE_PREP.out.ch_cds_to_taxids)
        .join(
            ch_filtered_reads.map{
                meta, reads -> {
                    return [meta, reads]
                }
            }
        )
        ////////////////////////////////////////////////////////////////////////////////////////////////
        ASSEMBLY(
            ch_postalignmentfiles,
            ch_assembly_txt
        )
        ch_diamond_output = ASSEMBLY.out.ch_diamond_output
        ch_assembly_analysis = ASSEMBLY.out.ch_diamond_analysis
        ch_assembly_analysis_opt = ch_assembly_analysis.ifEmpty {
            Channel.value(null)
        }
        ////////////////////////////////////////////////////////////////////////////////////////////////
        ////////////////////////////////////////////////////////////////////////////////////////////////
        if (!params.skip_report){
            // if ch_kraken2_report is empty join on empty
            // Define a channel that emits a placeholder value if ch_kraken2_report is empty

            input_alignment_files = ALIGNMENT.out.bams
                .join(ch_mapped_assemblies)
                .join(ch_bedgraphs)
                .join(ch_covfiles)
                .join(ch_kraken2_report)
                .join(ch_assembly_analysis)

            all_samples = ch_pass_files.map{ it[0].id }.collect().flatten().toSortedList()

            REPORT(
                input_alignment_files,
                ch_pathogens,
                distributions,
                ch_assembly_txt,
                all_samples
            )
        }
        ////////////////////////////////////////////////////////////////////////////////////////////////

        if (!params.skip_confidence) {
            CONFIDENCE_METRIC(
                ch_combined
            )

            CONFIDENCE_MERGE(
                CONFIDENCE_METRIC.out.tsv
            )
            CONVERT_CONFIDENCE(
                CONFIDENCE_MERGE.out.confidence
            )

            MERGE_CONFIDENCE(
                CONVERT_CONFIDENCE.out.tsv.map {  file ->  file }.collect()
            )

            ch_mergedtsv = MERGE_CONFIDENCE.out.confidence_report
            ch_multiqc_files = ch_multiqc_files.mix(ch_mergedtsv.collect().ifEmpty([]))
        }
    }

    // CUSTOM_DUMPSOFTWAREVERSIONS(
    //     ch_versions.unique().collectFile(name: 'collated_versions.yml')
    // )
    // // //
    // // // MODULE: MultiQC Pt 2
    // // //
    // Unused or Incomplete
    // if (params.blastdb && !params.remoteblast){
    //     ch_multiqc_files = ch_multiqc_files.mix(BLAST_BLASTN.out.txt.collect{it[1]}.ifEmpty([]))
    // } else if (params.blastdb && params.remoteblast){
    //     ch_multiqc_files = ch_multiqc_files.mix(REMOTE_BLASTN.out.txt.collect{it[1]}.ifEmpty([]))
    // }
    if (!params.skip_multiqc){
        MULTIQC(
            ch_multiqc_files.collect()
        )
        multiqc_report = MULTIQC.out.report.toList()
        ch_versions    = ch_versions.mix(MULTIQC.out.versions)
    }
}

/*
~~~~~~~~~~~~~~~~~~~~~~~~~~~~~~~~~~~~~~~~~~~~~~~~~~~~~~~~~~~~~~~~~~~~~~~~~~~~~~~~~~~~~~~~
    COMPLETION EMAIL AND SUMMARY
~~~~~~~~~~~~~~~~~~~~~~~~~~~~~~~~~~~~~~~~~~~~~~~~~~~~~~~~~~~~~~~~~~~~~~~~~~~~~~~~~~~~~~~~
*/

workflow.onComplete {
    if (params.email || params.email_on_fail) {
        NfcoreTemplate.email(workflow, params, summary_params, projectDir, log, multiqc_report)
    }
    NfcoreTemplate.summary(workflow, params, log)
}

/*
~~~~~~~~~~~~~~~~~~~~~~~~~~~~~~~~~~~~~~~~~~~~~~~~~~~~~~~~~~~~~~~~~~~~~~~~~~~~~~~~~~~~~~~~
    THE END
~~~~~~~~~~~~~~~~~~~~~~~~~~~~~~~~~~~~~~~~~~~~~~~~~~~~~~~~~~~~~~~~~~~~~~~~~~~~~~~~~~~~~~~~
*/<|MERGE_RESOLUTION|>--- conflicted
+++ resolved
@@ -536,11 +536,7 @@
             .distinct() // Remove duplicates if necessary
     )
     ch_organisms_to_download = CLASSIFIER.out.ch_organisms_to_download
-<<<<<<< HEAD
     ch_multiqc_files = ch_multiqc_files.mix(ch_krakenreport.collect { it[1] }.ifEmpty([]))
-=======
-    ////////////////////////////////////////////////////////////////////////////////////////////////
->>>>>>> 8042afe9
 
 
     ////////////////////////////////////////////////////////////////////////////////////////////////
