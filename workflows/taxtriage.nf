--- conflicted
+++ resolved
@@ -704,15 +704,8 @@
         ch_assembly_analysis_opt = ch_assembly_analysis.ifEmpty {
             Channel.value(null)
         }
-<<<<<<< HEAD
         // ////////////////////////////////////////////////////////////////////////////////////////////////
         // ////////////////////////////////////////////////////////////////////////////////////////////////
-=======
-        ////////////////////////////////////////////////////////////////////////////////////////////////
-        ////////////////////////////////////////////////////////////////////////////////////////////////
-
-
->>>>>>> 8a8096e3
         if (!params.skip_report){
             // if ch_kraken2_report is empty join on empty
             // Define a channel that emits a placeholder value if ch_kraken2_report is empty
@@ -743,17 +736,10 @@
     ch_collated_versions = ch_versions.unique().collectFile(name: 'all_mqc_versions.yml')
     ch_multiqc_files = ch_multiqc_files.mix(ch_collated_versions)
 
-<<<<<<< HEAD
-    // CUSTOM_DUMPSOFTWAREVERSIONS(
-    //     ch_versions.unique().collectFile(name: 'collated_versions.yml')
-    // )
-    // //
-=======
     CUSTOM_DUMPSOFTWAREVERSIONS(
         ch_collated_versions
     )
     // // //
->>>>>>> 8a8096e3
     // // // MODULE: MultiQC Pt 2
     // // //
     // Unused or Incomplete
