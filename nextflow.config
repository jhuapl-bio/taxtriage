--- conflicted
+++ resolved
@@ -23,11 +23,7 @@
     seq_center = null
     save_unaligned = null
     skip_confidence = null
-<<<<<<< HEAD
-    enable_conda  = false
-=======
     sensitive = null
->>>>>>> 68dd0793
     blastdb = null
     metaphlan = null
     classifier = 'kraken2'
@@ -106,16 +102,12 @@
     downsample = false
     genomes = null
     assembly = null
-<<<<<<< HEAD
-    top_hits_count = 5
-=======
     clip_r1 = null
     clip_r2 = null
     three_prime_clip_r1 = null
     three_prime_clip_r2 = null
 
     top_hits_count = null
->>>>>>> 68dd0793
     db = null
     subsample = null
     k2_confidence = null
@@ -124,14 +116,10 @@
     skip_variants = null
     subsample = null
     download_db = null
-<<<<<<< HEAD
-    top_per_taxa = "10239:10:S 2:10:S"
-=======
     download_taxdump = null
     jump_threshold = null
     gap_allowance = 0.1
     top_per_taxa = null
->>>>>>> 68dd0793
 
     ignore_missing = true
 
