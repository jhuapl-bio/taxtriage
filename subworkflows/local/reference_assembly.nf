//
// Check input samplesheet and get read channels
//
// ##############################################################################################
// # Copyright 2022 The Johns Hopkins University Applied Physics Laboratory LLC
// # All rights reserved.
// # Permission is hereby granted, free of charge, to any person obtaining a copy of this
// # software and associated documentation files (the "Software"), to deal in the Software
// # without restriction, including without limitation the rights to use, copy, modify,
// # merge, publish, distribute, sublicense, and/or sell copies of the Software, and to
// # permit persons to whom the Software is furnished to do so.
// #
// # THE SOFTWARE IS PROVIDED "AS IS", WITHOUT WARRANTY OF ANY KIND, EXPRESS OR IMPLIED,
// # INCLUDING BUT NOT LIMITED TO THE WARRANTIES OF MERCHANTABILITY, FITNESS FOR A PARTICULAR
// # PURPOSE AND NONINFRINGEMENT. IN NO EVENT SHALL THE AUTHORS OR COPYRIGHT HOLDERS BE
// # LIABLE FOR ANY CLAIM, DAMAGES OR OTHER LIABILITY, WHETHER IN AN ACTION OF CONTRACT,
// # TORT OR OTHERWISE, ARISING FROM, OUT OF OR IN CONNECTION WITH THE SOFTWARE OR THE USE
// # OR OTHER DEALINGS IN THE SOFTWARE.
// #

include { BCFTOOLS_CONSENSUS } from '../../modules/nf-core/bcftools/consensus/main'
include { BCFTOOLS_MPILEUP } from '../../modules/nf-core/bcftools/mpileup/main'

workflow REFERENCE_ASSEMBLY {
    take:
        ch_aligned_output

    main:
        ch_assemblies = Channel.empty()
        ch_versions = Channel.empty()
        //// // // branch out the samtools_sort output to nanopore and illumina

        BCFTOOLS_MPILEUP(
            ch_aligned_output.map{ m, fastq, fasta, bam -> [m, bam] },
            ch_aligned_output.map{ m, fastq, fasta, bam -> fasta },
            false
        )
<<<<<<< HEAD
        BCFTOOLS_MPILEUP.out.tbi.view()
=======
>>>>>>> 8a8096e3
        ch_versions = ch_versions.mix(BCFTOOLS_MPILEUP.out.versions)
        ch_merged_mpileup = BCFTOOLS_MPILEUP.out.vcf.join(BCFTOOLS_MPILEUP.out.tbi)
        ch_merged_mpileup = ch_merged_mpileup.join(ch_aligned_output.map{ m, fastq, fasta, bam -> [m, fasta] })


        if (params.reference_assembly){
            BCFTOOLS_CONSENSUS(
                ch_merged_mpileup
            )
            ch_versions = BCFTOOLS_CONSENSUS.out.versions
            ch_fasta = BCFTOOLS_CONSENSUS.out.fasta
        }

    emit:
        ch_assembly = ch_assemblies
        versions = ch_versions
}<|MERGE_RESOLUTION|>--- conflicted
+++ resolved
@@ -35,10 +35,6 @@
             ch_aligned_output.map{ m, fastq, fasta, bam -> fasta },
             false
         )
-<<<<<<< HEAD
-        BCFTOOLS_MPILEUP.out.tbi.view()
-=======
->>>>>>> 8a8096e3
         ch_versions = ch_versions.mix(BCFTOOLS_MPILEUP.out.versions)
         ch_merged_mpileup = BCFTOOLS_MPILEUP.out.vcf.join(BCFTOOLS_MPILEUP.out.tbi)
         ch_merged_mpileup = ch_merged_mpileup.join(ch_aligned_output.map{ m, fastq, fasta, bam -> [m, fasta] })
