//
// Run upstream classifier using Kraken2 and, in future, metaphlan or centrifuge
//
// ##############################################################################################
// # Copyright 2022 The Johns Hopkins University Applied Physics Laboratory LLC
// # All rights reserved.
// # Permission is hereby granted, free of charge, to any person obtaining a copy of this
// # software and associated documentation files (the "Software"), to deal in the Software
// # without restriction, including without limitation the rights to use, copy, modify,
// # merge, publish, distribute, sublicense, and/or sell copies of the Software, and to
// # permit persons to whom the Software is furnished to do so.
// #
// # THE SOFTWARE IS PROVIDED "AS IS", WITHOUT WARRANTY OF ANY KIND, EXPRESS OR IMPLIED,
// # INCLUDING BUT NOT LIMITED TO THE WARRANTIES OF MERCHANTABILITY, FITNESS FOR A PARTICULAR
// # PURPOSE AND NONINFRINGEMENT. IN NO EVENT SHALL THE AUTHORS OR COPYRIGHT HOLDERS BE
// # LIABLE FOR ANY CLAIM, DAMAGES OR OTHER LIABILITY, WHETHER IN AN ACTION OF CONTRACT,
// # TORT OR OTHERWISE, ARISING FROM, OUT OF OR IN CONNECTION WITH THE SOFTWARE OR THE USE
// # OR OTHER DEALINGS IN THE SOFTWARE.
// #


include { METAPHLAN_METAPHLAN } from '../../modules/nf-core/metaphlan/metaphlan/main'
include { KRAKEN2_KRAKEN2 } from '../../modules/nf-core/kraken2/kraken2/main'
include { TOP_HITS } from '../../modules/local/top_hits'
include { REMOVETAXIDSCLASSIFICATION } from '../../modules/local/remove_taxids.nf'
include { KRAKENREPORT } from '../../modules/local/krakenreport'
include { TAXPASTA_STANDARDISE } from '../../modules/nf-core/taxpasta/standardise/main'
include { MERGEDKRAKENREPORT } from '../../modules/local/merged_krakenreport'
include { FILTERKRAKEN } from '../../modules/local/filter_krakenreport'
include { KREPORT_TO_KRONATXT } from '../../modules/local/generate_krona_txtfile'
include { KRONA_KTIMPORTTEXT  } from '../../modules/nf-core/krona/ktimporttext/main'
include { MERGEDSUBSPECIES } from '../../modules/local/merged_subspecies'

//include { CENTRIFUGE_CENTRIFUGE } from '../../modules/nf-core/centrifuge/centrifuge/main'
//include { CENTRIFUGE_KREPORT } from '../../modules/nf-core/centrifuge/kreport/main'

workflow CLASSIFIER {
    take:
        ch_reads
        ch_db
        ch_save_fastq_classified
        distributions
        ch_pathogens
        ch_organisms_to_download
        ch_taxdump_dir

    main:
        ch_versions = Channel.empty()
        ch_kraken2_report = Channel.empty()
        ch_metaphlan_report = Channel.empty()
        ch_tops = Channel.empty()
        ch_krona_plot = Channel.empty()
        ch_empty_file = file("$projectDir/assets/NO_FILE")
        if (!params.skip_kraken2){
            // // // // // //
            // // // // // // MODULE: Run Kraken2
            // // // // // //

            // // // // // // //
            // // // // // // // MODULE: Run Kraken2
            // // // // // // //
            KRAKEN2_KRAKEN2(
                ch_reads,
                ch_db,
                ch_save_fastq_classified,
                false
            )

            ch_kraken2_report = KRAKEN2_KRAKEN2.out.report
            ch_versions = ch_versions.mix(KRAKEN2_KRAKEN2.out.versions)
            KREPORT_TO_KRONATXT(
                ch_kraken2_report
            )

            ch_krona_txt = KREPORT_TO_KRONATXT.out.txt
            ch_versions = KREPORT_TO_KRONATXT.out.versions
            ch_versions.view()
            ch_combined = ch_krona_txt
                        .map{ it[1] }        // Get the file path
                        .collect()            // Collect all file parts into a list
                        .map { files ->
                            // Join the files with single quotes and space
                            // String joinedFiles = files.collect { "'$it'" }.join(' ')
                            // if single file then make it [files] otherwise just files
                            [[id:'combined_krona_kreports'], files instanceof List ? files : [files]]  // Combine with new ID
                        }
            KRONA_KTIMPORTTEXT(
                ch_combined
            )
            ch_krona_plot = KRONA_KTIMPORTTEXT.out.html
            ch_versions = ch_versions.mix(KRONA_KTIMPORTTEXT.out.versions)

            if (params.remove_taxids) {
                remove_input = ch_kraken2_report.map {
                    meta, report -> [
                        meta, report, params.remove_taxids
                    ]
                }
                REMOVETAXIDSCLASSIFICATION(
                    remove_input
                )
                ch_versions = ch_versions.mix(REMOVETAXIDSCLASSIFICATION.out.versions)
                ch_kraken2_report = REMOVETAXIDSCLASSIFICATION.out.report
            }

            TOP_HITS(
                ch_kraken2_report.combine(distributions).combine(ch_pathogens)
            )
            ch_tops = TOP_HITS.out.tops
            ch_versions = ch_versions.mix(TOP_HITS.out.versions)
            MERGEDSUBSPECIES(
                ch_kraken2_report.map{
                    meta, report -> report
                }.collect(),
                ch_pathogens
            )
            ch_versions = ch_versions.mix(MERGEDSUBSPECIES.out.versions)

            MERGEDKRAKENREPORT(
                TOP_HITS.out.krakenreport.map { meta, file ->  file }.collect()
            )
            ch_versions = ch_versions.mix(MERGEDKRAKENREPORT.out.versions)
            FILTERKRAKEN(
                MERGEDKRAKENREPORT.out.krakenreport
            )
            ch_versions = ch_versions.mix(FILTERKRAKEN.out.versions)

            if (ch_save_fastq_classified){
                ch_reads = KRAKEN2_KRAKEN2.out.classified_reads_fastq.map { m, r-> [m, r.findAll { it =~ /.*\.classified.*(fq|fastq)(\.gz)?/  }] }
            }

            if (params.fuzzy){
                ch_organisms = TOP_HITS.out.names
            } else {
                ch_organisms = TOP_HITS.out.taxids
            }
            // mix ch_organisms_to_download with ch_organisms 2nd index list
            ch_organisms_to_download = ch_organisms_to_download.join(
                ch_organisms
            ).map{
                meta, report, organisms -> {
                    report.add(organisms)
                    return [meta, report]
                }
            }
        } else {
            // set ch_kraken2_report to meta, null
            ch_kraken2_report = ch_reads.map{ meta, reads -> {
                    return [ meta,  ch_empty_file]
                }
            }
        }
        if (params.metaphlan) {
            METAPHLAN_METAPHLAN(
                ch_reads,
                params.metaphlan
            )
            ch_versions = ch_versions.mix(METAPHLAN_METAPHLAN.out.versions)
            ch_metaphlan_report = METAPHLAN_METAPHLAN.out.profile.map{ meta, file -> {
                    return [ meta, file, 'metaphlan' ]
                }
            }
            // make ch_metaphlan  from params.metaphlan database path
<<<<<<< HEAD
            if (!params.taxdump){
                DOWNLOAD_TAXDUMP()
                ch_taxdump_dir = DOWNLOAD_TAXDUMP.out.nodes.parent
                ch_versions = ch_versions.mix(DOWNLOAD_TAXDUMP.out.versions)
            } else if (params.taxdump) {
                ch_taxdump_dir = Channel.fromPath(params.taxdump)
                println("Taxdump dir provided, using it to pull taxonomy from... ${params.taxdump}")
            }
=======
            // if (!params.taxdump){
            //     DOWNLOAD_TAXDUMP()
            //     ch_taxdump_dir = DOWNLOAD_TAXDUMP.out.nodes.parent
            // } else if (params.taxdump) {
            //     ch_taxdump_dir = Channel.fromPath(params.taxdump)
            //     println("Taxdump dir provided, using it to pull taxonomy from... ${params.taxdump}")
            // }
>>>>>>> 68dd0793
            // append METAPHLAN_METAPHLAN.out.report to ch_profile
            TAXPASTA_STANDARDISE(
                ch_metaphlan_report,
                ch_taxdump_dir
            )
            ch_versions = ch_versions.mix(TAXPASTA_STANDARDISE.out.versions)
            ch_standardized = TAXPASTA_STANDARDISE.out.standardised_profile
        }
    emit:
        ch_kraken2_report
        ch_metaphlan_report
        ch_reads
        ch_organisms_to_download
        ch_tops
        ch_krona_plot
        versions = ch_versions
}<|MERGE_RESOLUTION|>--- conflicted
+++ resolved
@@ -17,7 +17,6 @@
 // # TORT OR OTHERWISE, ARISING FROM, OUT OF OR IN CONNECTION WITH THE SOFTWARE OR THE USE
 // # OR OTHER DEALINGS IN THE SOFTWARE.
 // #
-
 
 include { METAPHLAN_METAPHLAN } from '../../modules/nf-core/metaphlan/metaphlan/main'
 include { KRAKEN2_KRAKEN2 } from '../../modules/nf-core/kraken2/kraken2/main'
@@ -161,24 +160,7 @@
                 }
             }
             // make ch_metaphlan  from params.metaphlan database path
-<<<<<<< HEAD
-            if (!params.taxdump){
-                DOWNLOAD_TAXDUMP()
-                ch_taxdump_dir = DOWNLOAD_TAXDUMP.out.nodes.parent
-                ch_versions = ch_versions.mix(DOWNLOAD_TAXDUMP.out.versions)
-            } else if (params.taxdump) {
-                ch_taxdump_dir = Channel.fromPath(params.taxdump)
-                println("Taxdump dir provided, using it to pull taxonomy from... ${params.taxdump}")
-            }
-=======
-            // if (!params.taxdump){
-            //     DOWNLOAD_TAXDUMP()
-            //     ch_taxdump_dir = DOWNLOAD_TAXDUMP.out.nodes.parent
-            // } else if (params.taxdump) {
-            //     ch_taxdump_dir = Channel.fromPath(params.taxdump)
-            //     println("Taxdump dir provided, using it to pull taxonomy from... ${params.taxdump}")
-            // }
->>>>>>> 68dd0793
+
             // append METAPHLAN_METAPHLAN.out.report to ch_profile
             TAXPASTA_STANDARDISE(
                 ch_metaphlan_report,
