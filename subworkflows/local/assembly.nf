--- conflicted
+++ resolved
@@ -65,12 +65,7 @@
                 ch_versions = ch_versions.mix(FLYE.out.versions)
                 ch_longreads_assembled = FLYE.out.fasta
             }
-<<<<<<< HEAD
-            // if paired end then make a reads1 and reads2
-            // if single end then make a reads1 and empty file
-=======
             // if paired end then make a reads1 and reads2, else do single reads input
->>>>>>> 8a8096e3
             MEGAHIT(
                 branchedChannels.shortreads.map{ meta, bam, bai, mapping, bed, cds, features, mapcd,  reads -> {
                         if (meta.single_end) {
@@ -100,7 +95,6 @@
                 postalignmentfiles.map{ meta, bam, bai, mapping, bed, cds, features, mapcd, reads -> [meta, reads] }
             )
 
-<<<<<<< HEAD
 
             // // align the reads back to the denovo assembly
             // PROTEIN_REALIGN (
@@ -116,8 +110,6 @@
             //     ch_protein_bam
             // )
 
-=======
->>>>>>> 8a8096e3
             try {
                 valid_aligners  = postalignmentfiles.filter{
                     return it[5] != []
