name: nf-core linting
# This workflow is triggered on pushes and PRs to the repository.
# It runs the `nf-core pipelines lint` and markdown lint tests to ensure
# that the code meets the nf-core guidelines.
on:
  push:
    branches:
      - dev
  pull_request:
  release:
    types: [published]

jobs:
  pre-commit:
    runs-on: ubuntu-latest
    steps:
      - uses: actions/checkout@11bd71901bbe5b1630ceea73d27597364c9af683 # v4

      - name: Set up Python 3.12
        uses: actions/setup-python@0b93645e9fea7318ecaed2b359559ac225c90a2b # v5
        with:
          python-version: "3.12"

      - name: Install pre-commit
        run: pip install pre-commit

      - name: Run pre-commit
        run: pre-commit run --all-files

<<<<<<< HEAD
  nf-core:
    runs-on: ubuntu-latest
    steps:
      - name: Check out pipeline code
        uses: actions/checkout@11bd71901bbe5b1630ceea73d27597364c9af683 # v4

      - name: Install Nextflow
        uses: nf-core/setup-nextflow@v2

      - uses: actions/setup-python@0b93645e9fea7318ecaed2b359559ac225c90a2b # v5
        with:
          python-version: "3.12"
          architecture: "x64"

      - name: read .nf-core.yml
        uses: pietrobolcato/action-read-yaml@1.1.0
        id: read_yml
        with:
          config: ${{ github.workspace }}/.nf-core.yml

      - name: Install dependencies
        run: |
          python -m pip install --upgrade pip
          pip install nf-core==${{ steps.read_yml.outputs['nf_core_version'] }}

      - name: Run nf-core pipelines lint
        if: ${{ github.base_ref != 'master' }}
        env:
          GITHUB_COMMENTS_URL: ${{ github.event.pull_request.comments_url }}
          GITHUB_TOKEN: ${{ secrets.GITHUB_TOKEN }}
          GITHUB_PR_COMMIT: ${{ github.event.pull_request.head.sha }}
        run: nf-core -l lint_log.txt pipelines lint --dir ${GITHUB_WORKSPACE} --markdown lint_results.md

      - name: Run nf-core pipelines lint --release
        if: ${{ github.base_ref == 'master' }}
        env:
          GITHUB_COMMENTS_URL: ${{ github.event.pull_request.comments_url }}
          GITHUB_TOKEN: ${{ secrets.GITHUB_TOKEN }}
          GITHUB_PR_COMMIT: ${{ github.event.pull_request.head.sha }}
        run: nf-core -l lint_log.txt pipelines lint --release --dir ${GITHUB_WORKSPACE} --markdown lint_results.md

      - name: Save PR number
        if: ${{ always() }}
        run: echo ${{ github.event.pull_request.number }} > PR_number.txt

      - name: Upload linting log file artifact
        if: ${{ always() }}
        uses: actions/upload-artifact@b4b15b8c7c6ac21ea08fcf65892d2ee8f75cf882 # v4
        with:
          name: linting-logs
          path: |
            lint_log.txt
            lint_results.md
            PR_number.txt
=======
  # nf-core:
  #   runs-on: ubuntu-latest
  #   steps:
  #     - name: Check out pipeline code
  #       uses: actions/checkout@v2

  #     - name: Install Nextflow
  #       env:
  #         CAPSULE_LOG: none
  #       run: |
  #         wget -qO- get.nextflow.io | bash
  #         sudo mv nextflow /usr/local/bin/

  #     - uses: actions/setup-python@v1
  #       with:
  #         python-version: "3.10.16"
  #         architecture: "x64"

  #     - name: Install dependencies
  #       run: |
  #         python -m pip install --upgrade pip
  #         pip install nf-core

  #     - name: Run nf-core lint
  #       env:
  #         GITHUB_COMMENTS_URL: ${{ github.event.pull_request.comments_url }}
  #         GITHUB_TOKEN: ${{ secrets.GITHUB_TOKEN }}
  #         GITHUB_PR_COMMIT: ${{ github.event.pull_request.head.sha }}
  #       run: nf-core -l lint_log.txt lint --dir ${GITHUB_WORKSPACE} --markdown lint_results.md

  #     - name: Save PR number
  #       if: ${{ always() }}
  #       run: echo ${{ github.event.pull_request.number }} > PR_number.txt

  #     - name: Upload linting log file artifact
  #       if: ${{ always() }}
  #       uses: actions/upload-artifact@v4
  #       with:
  #         name: linting-logs
  #         path: |
  #           lint_log.txt
  #           lint_results.md
  #           PR_number.txt
#
>>>>>>> 68dd0793
<|MERGE_RESOLUTION|>--- conflicted
+++ resolved
@@ -27,62 +27,6 @@
       - name: Run pre-commit
         run: pre-commit run --all-files
 
-<<<<<<< HEAD
-  nf-core:
-    runs-on: ubuntu-latest
-    steps:
-      - name: Check out pipeline code
-        uses: actions/checkout@11bd71901bbe5b1630ceea73d27597364c9af683 # v4
-
-      - name: Install Nextflow
-        uses: nf-core/setup-nextflow@v2
-
-      - uses: actions/setup-python@0b93645e9fea7318ecaed2b359559ac225c90a2b # v5
-        with:
-          python-version: "3.12"
-          architecture: "x64"
-
-      - name: read .nf-core.yml
-        uses: pietrobolcato/action-read-yaml@1.1.0
-        id: read_yml
-        with:
-          config: ${{ github.workspace }}/.nf-core.yml
-
-      - name: Install dependencies
-        run: |
-          python -m pip install --upgrade pip
-          pip install nf-core==${{ steps.read_yml.outputs['nf_core_version'] }}
-
-      - name: Run nf-core pipelines lint
-        if: ${{ github.base_ref != 'master' }}
-        env:
-          GITHUB_COMMENTS_URL: ${{ github.event.pull_request.comments_url }}
-          GITHUB_TOKEN: ${{ secrets.GITHUB_TOKEN }}
-          GITHUB_PR_COMMIT: ${{ github.event.pull_request.head.sha }}
-        run: nf-core -l lint_log.txt pipelines lint --dir ${GITHUB_WORKSPACE} --markdown lint_results.md
-
-      - name: Run nf-core pipelines lint --release
-        if: ${{ github.base_ref == 'master' }}
-        env:
-          GITHUB_COMMENTS_URL: ${{ github.event.pull_request.comments_url }}
-          GITHUB_TOKEN: ${{ secrets.GITHUB_TOKEN }}
-          GITHUB_PR_COMMIT: ${{ github.event.pull_request.head.sha }}
-        run: nf-core -l lint_log.txt pipelines lint --release --dir ${GITHUB_WORKSPACE} --markdown lint_results.md
-
-      - name: Save PR number
-        if: ${{ always() }}
-        run: echo ${{ github.event.pull_request.number }} > PR_number.txt
-
-      - name: Upload linting log file artifact
-        if: ${{ always() }}
-        uses: actions/upload-artifact@b4b15b8c7c6ac21ea08fcf65892d2ee8f75cf882 # v4
-        with:
-          name: linting-logs
-          path: |
-            lint_log.txt
-            lint_results.md
-            PR_number.txt
-=======
   # nf-core:
   #   runs-on: ubuntu-latest
   #   steps:
@@ -126,5 +70,4 @@
   #           lint_log.txt
   #           lint_results.md
   #           PR_number.txt
-#
->>>>>>> 68dd0793
+#