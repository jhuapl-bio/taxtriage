--- conflicted
+++ resolved
@@ -20,13 +20,8 @@
 
     conda (params.enable_conda ? "bioconda::samtools=1.15.1" : null)
     container "${ workflow.containerEngine == 'singularity' && !task.ext.singularity_pull_docker_container ?
-<<<<<<< HEAD
-        'https://depot.galaxyproject.org/singularity/bioconvert:0.6.1--pyhdfd78af_0' :
-        'lbmc/bioconvert:0.4.0' }"
-=======
         'https://depot.galaxyproject.org/singularity/samtools:1.15.1--h1170115_0' :
         'quay.io/biocontainers/samtools:1.15.1--h1170115_0' }"
->>>>>>> edad566b
 
     input:
     tuple val(meta), path(bamfiles)
