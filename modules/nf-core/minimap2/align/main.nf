process MINIMAP2_ALIGN {
    tag "$meta.id"
    label 'process_high'

    // Note: the versions here need to match the versions used in the mulled container below and minimap2/index
    conda "${moduleDir}/environment.yml"
    container "${ workflow.containerEngine == 'singularity' && !task.ext.singularity_pull_docker_container ?
        'https://depot.galaxyproject.org/singularity/mulled-v2-66534bcbb7031a148b13e2ad42583020b9cd25c4:3161f532a5ea6f1dec9be5667c9efc2afdac6104-0' :
        'biocontainers/mulled-v2-66534bcbb7031a148b13e2ad42583020b9cd25c4:3161f532a5ea6f1dec9be5667c9efc2afdac6104-0' }"

    input:
    tuple val(meta), path(reads)
    tuple val(meta2), path(reference)
    val bam_format
    val bam_index_extension
    val cigar_paf_format
    val cigar_bam
    val minmapq

    output:
    tuple val(meta), path("*.paf")                       , optional: true, emit: paf
    tuple val(meta), path("*.bam")                       , optional: true, emit: bam
    tuple val(meta), path("*.bam.${bam_index_extension}"), optional: true, emit: index
    path "versions.yml"                                  , emit: versions

    when:
    task.ext.when == null || task.ext.when

    script:
    def args  = task.ext.args ?: ''
    def args2 = task.ext.args2 ?: ''
    def args3 = task.ext.args3 ?: ''
    def args4 = task.ext.args4 ?: ''
    def prefix = task.ext.prefix ?: "${meta.id}"
<<<<<<< HEAD
    def bam_index = bam_index_extension ? "${prefix}.bam##idx##${prefix}.bam.${bam_index_extension} --write-index" : "${prefix}.bam"
    def bam_output = bam_format ? "-a | samtools sort -@ ${task.cpus-1} -o ${bam_index} ${args2}" : "-o ${prefix}.paf"
=======
    // define mapx if paired end reads or single end illumina or single end oxford, match with regex ignore case
    def mapx = ''
    if (meta.platform =~ /(?i)illumina/) {
        mapx = '-ax sr'
    } else if (meta.platform =~ /(?i)pacbio/) {
        mapx = '-ax map-hifi'
    } else {
        mapx = '-ax map-ont'
    }
    def input_reads = reads.findAll { it != null }.join(' ')
    
    def cpu_limit = task.cpus > 1 ? (task.cpus / 2).round().toInteger() : 1

    def minmapq = minmapq ? " -q ${minmapq} " :  ""
    def I_value = "${(task.memory.toMega() * Math.min(0.8 / task.cpus, 0.8)).longValue()}M"
    def S_value = "${(task.memory.toMega() * Math.min(0.15 / task.cpus, 0.15)).longValue()}M"
    def bam_output = bam_format ? "-a | samtools sort -@ ${cpu_limit} -m $S_value | samtools view $minmapq -@ ${cpu_limit} -b -h -o ${prefix}.bam" : "-o ${prefix}.paf"
>>>>>>> 68dd0793
    def cigar_paf = cigar_paf_format && !bam_format ? "-c" : ''
    def set_cigar_bam = cigar_bam && bam_format ? "-L" : ''
    def bam_input = "${reads.extension}".matches('sam|bam|cram')
    def samtools_reset_fastq = bam_input ? "samtools reset --threads ${task.cpus-1} $args3 $reads | samtools fastq --threads ${task.cpus-1} $args4 |" : ''
    def query = bam_input ? "-" : reads
    def target = reference ?: (bam_input ? error("BAM input requires reference") : reads)

    """
    $samtools_reset_fastq \\
    minimap2 \\
        $args \\
        -t $task.cpus \\
        $target \\
        $query \\
        $cigar_paf \\
        $set_cigar_bam \\
        $bam_output

    cat <<-END_VERSIONS > versions.yml
    "${task.process}":
        minimap2: \$(minimap2 --version 2>&1)
        samtools: \$(echo \$(samtools --version 2>&1) | sed 's/^.*samtools //; s/Using.*\$//')
    END_VERSIONS
    """

    stub:
    def prefix = task.ext.prefix ?: "${meta.id}"
    def output_file = bam_format ? "${prefix}.bam" : "${prefix}.paf"
    def bam_index = bam_index_extension ? "touch ${prefix}.bam.${bam_index_extension}" : ""
    def bam_input = "${reads.extension}".matches('sam|bam|cram')
    def target = reference ?: (bam_input ? error("BAM input requires reference") : reads)

    """
    touch $output_file
    ${bam_index}

    cat <<-END_VERSIONS > versions.yml
    "${task.process}":
        minimap2: \$(minimap2 --version 2>&1)
    END_VERSIONS
    """
}<|MERGE_RESOLUTION|>--- conflicted
+++ resolved
@@ -15,7 +15,6 @@
     val bam_index_extension
     val cigar_paf_format
     val cigar_bam
-    val minmapq
 
     output:
     tuple val(meta), path("*.paf")                       , optional: true, emit: paf
@@ -32,28 +31,8 @@
     def args3 = task.ext.args3 ?: ''
     def args4 = task.ext.args4 ?: ''
     def prefix = task.ext.prefix ?: "${meta.id}"
-<<<<<<< HEAD
     def bam_index = bam_index_extension ? "${prefix}.bam##idx##${prefix}.bam.${bam_index_extension} --write-index" : "${prefix}.bam"
     def bam_output = bam_format ? "-a | samtools sort -@ ${task.cpus-1} -o ${bam_index} ${args2}" : "-o ${prefix}.paf"
-=======
-    // define mapx if paired end reads or single end illumina or single end oxford, match with regex ignore case
-    def mapx = ''
-    if (meta.platform =~ /(?i)illumina/) {
-        mapx = '-ax sr'
-    } else if (meta.platform =~ /(?i)pacbio/) {
-        mapx = '-ax map-hifi'
-    } else {
-        mapx = '-ax map-ont'
-    }
-    def input_reads = reads.findAll { it != null }.join(' ')
-    
-    def cpu_limit = task.cpus > 1 ? (task.cpus / 2).round().toInteger() : 1
-
-    def minmapq = minmapq ? " -q ${minmapq} " :  ""
-    def I_value = "${(task.memory.toMega() * Math.min(0.8 / task.cpus, 0.8)).longValue()}M"
-    def S_value = "${(task.memory.toMega() * Math.min(0.15 / task.cpus, 0.15)).longValue()}M"
-    def bam_output = bam_format ? "-a | samtools sort -@ ${cpu_limit} -m $S_value | samtools view $minmapq -@ ${cpu_limit} -b -h -o ${prefix}.bam" : "-o ${prefix}.paf"
->>>>>>> 68dd0793
     def cigar_paf = cigar_paf_format && !bam_format ? "-c" : ''
     def set_cigar_bam = cigar_bam && bam_format ? "-L" : ''
     def bam_input = "${reads.extension}".matches('sam|bam|cram')
@@ -71,6 +50,7 @@
         $cigar_paf \\
         $set_cigar_bam \\
         $bam_output
+
 
     cat <<-END_VERSIONS > versions.yml
     "${task.process}":
