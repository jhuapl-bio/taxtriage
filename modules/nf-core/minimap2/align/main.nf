process MINIMAP2_ALIGN {
    tag "$meta.id"
    label 'process_medium'

    conda (params.enable_conda ? 'bioconda::minimap2=2.21 bioconda::samtools=1.12' : null)
    container "${ workflow.containerEngine == 'singularity' && !task.ext.singularity_pull_docker_container ?
        'https://depot.galaxyproject.org/singularity/mulled-v2-66534bcbb7031a148b13e2ad42583020b9cd25c4:1679e915ddb9d6b4abda91880c4b48857d471bd8-0' :
        'biocontainers/mulled-v2-66534bcbb7031a148b13e2ad42583020b9cd25c4:1679e915ddb9d6b4abda91880c4b48857d471bd8-0' }"

    input:
    tuple val(meta), path(reads), path(reference)
    val bam_format
    val cigar_paf_format
    val cigar_bam
    val(minmapq)

    output:
    tuple val(meta), path("*.paf"), optional: true, emit: paf
    tuple val(meta), path("*.bam"), optional: true, emit: bam
    path "versions.yml"           , emit: versions

    when:
    task.ext.when == null || task.ext.when

    script:
    def args = task.ext.args ?: ''
    def prefix = task.ext.prefix ?: "${meta.id}"
    // define mapx if paired end reads or single end illumina or single end oxford, match with regex ignore case
    def mapx = ''
    if (meta.platform =~ /(?i)illumina/) {
        mapx = '-ax sr'
    } else if (meta.platform =~ /(?i)pacbio/) {
        mapx = '-ax map-hifi'
    } else {
        mapx = '-ax map-ont'
    }
    def input_reads = reads.findAll { it != null }.join(' ')
<<<<<<< HEAD
    def I_value = "${(task.memory.toMega() * 0.85).longValue()}M" // 80% of allocated memory, append GB to end as a string
    def S_value = "${( ( task.memory.toMega() / task.cpus ) * 0.1).longValue()}M" // 20% of allocated memory, append GB to end as a string
    // Set def cpu_limit to task.cpus rounded down / 2 else 1 if less than 1 
    def cpu_limit = task.cpus > 1 ? (task.cpus / 2).round().toInteger() : 1
    def minmapq = params.minmapq ? "-q ${params.minmapq}" : ""
    def bam_output = bam_format ? "-a | samtools sort -m $S_value | samtools view -@ ${cpu_limit} $minmapq -b -h -o ${prefix}.bam" : "-o ${prefix}.paf"
=======
    def minmapq = minmapq ? " -q ${minmapq} " :  ""
    def I_value = "${(task.memory.toMega() * Math.min(0.8 / task.cpus, 0.8)).longValue()}M"
    def S_value = "${(task.memory.toMega() * Math.min(0.15 / task.cpus, 0.15)).longValue()}M"
    def bam_output = bam_format ? "-a | samtools sort -@ ${task.cpus} -m $S_value | samtools view $minmapq -@ ${task.cpus} -b -h -o ${prefix}.bam" : "-o ${prefix}.paf"
>>>>>>> 4124b10e
    def cigar_paf = cigar_paf_format && !bam_format ? "-c" : ''
    def set_cigar_bam = cigar_bam && bam_format ? "-L" : ''
    // if input is illumina then use -ax sr else use -ax map-ont
    def mmap2_window   = params.mmap2_window  ? "-w ${params.mmap2_window}" : ''
    def mmap2_fraction_filter = params.mmap2_fraction_filter ? " -f ${params.mmap2_fraction_filter}" : ''
    """
    
    minimap2 \\
        $args $mapx \\
        -t $cpu_limit -I $I_value \\
        $reference \\
        $input_reads \\
        $cigar_paf $mmap2_window $mmap2_fraction_filter \\
        $set_cigar_bam \\
        $bam_output 

    cat <<-END_VERSIONS > versions.yml
    "${task.process}":
        minimap2: \$(minimap2 --version 2>&1)
    END_VERSIONS
    """
}<|MERGE_RESOLUTION|>--- conflicted
+++ resolved
@@ -35,19 +35,13 @@
         mapx = '-ax map-ont'
     }
     def input_reads = reads.findAll { it != null }.join(' ')
-<<<<<<< HEAD
-    def I_value = "${(task.memory.toMega() * 0.85).longValue()}M" // 80% of allocated memory, append GB to end as a string
-    def S_value = "${( ( task.memory.toMega() / task.cpus ) * 0.1).longValue()}M" // 20% of allocated memory, append GB to end as a string
-    // Set def cpu_limit to task.cpus rounded down / 2 else 1 if less than 1 
+    
     def cpu_limit = task.cpus > 1 ? (task.cpus / 2).round().toInteger() : 1
-    def minmapq = params.minmapq ? "-q ${params.minmapq}" : ""
-    def bam_output = bam_format ? "-a | samtools sort -m $S_value | samtools view -@ ${cpu_limit} $minmapq -b -h -o ${prefix}.bam" : "-o ${prefix}.paf"
-=======
+
     def minmapq = minmapq ? " -q ${minmapq} " :  ""
     def I_value = "${(task.memory.toMega() * Math.min(0.8 / task.cpus, 0.8)).longValue()}M"
     def S_value = "${(task.memory.toMega() * Math.min(0.15 / task.cpus, 0.15)).longValue()}M"
-    def bam_output = bam_format ? "-a | samtools sort -@ ${task.cpus} -m $S_value | samtools view $minmapq -@ ${task.cpus} -b -h -o ${prefix}.bam" : "-o ${prefix}.paf"
->>>>>>> 4124b10e
+    def bam_output = bam_format ? "-a | samtools sort -@ ${cpu_limit} -m $S_value | samtools view $minmapq -@ ${cpu_limit} -b -h -o ${prefix}.bam" : "-o ${prefix}.paf"
     def cigar_paf = cigar_paf_format && !bam_format ? "-c" : ''
     def set_cigar_bam = cigar_bam && bam_format ? "-L" : ''
     // if input is illumina then use -ax sr else use -ax map-ont
