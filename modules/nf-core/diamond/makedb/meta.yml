--- conflicted
+++ resolved
@@ -24,36 +24,24 @@
         type: file
         description: Input fasta file
         pattern: "*.{fa,fasta,fa.gz,fasta.gz}"
-<<<<<<< HEAD
-=======
         ontologies:
           - edam: http://edamontology.org/format_1929 # FASTA
->>>>>>> 8a8096e3
   - - taxonmap:
         type: file
         description: Optional mapping file of NCBI protein accession numbers to taxon
           ids (gzip compressed), required for taxonomy functionality.
         pattern: "*.gz"
-<<<<<<< HEAD
-=======
         ontologies: []
->>>>>>> 8a8096e3
   - - taxonnodes:
         type: file
         description: Optional NCBI taxonomy nodes.dmp file, required for taxonomy functionality.
         pattern: "*.dmp"
-<<<<<<< HEAD
-=======
         ontologies: []
->>>>>>> 8a8096e3
   - - taxonnames:
         type: file
         description: Optional NCBI taxonomy names.dmp file, required for taxonomy functionality.
         pattern: "*.dmp"
-<<<<<<< HEAD
-=======
         ontologies: []
->>>>>>> 8a8096e3
 output:
   - db:
       - meta:
@@ -65,20 +53,14 @@
           type: file
           description: File of the indexed DIAMOND database
           pattern: "*.dmnd"
-<<<<<<< HEAD
-=======
           ontologies: []
->>>>>>> 8a8096e3
   - versions:
       - versions.yml:
           type: file
           description: File containing software versions
           pattern: "versions.yml"
-<<<<<<< HEAD
-=======
           ontologies:
             - edam: http://edamontology.org/format_3750 # YAML
->>>>>>> 8a8096e3
 authors:
   - "@spficklin"
 maintainers:
