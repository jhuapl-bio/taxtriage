process HISAT2_ALIGN {
    tag "$meta.id"
    label 'process_high'

    // WARN: Version information not provided by tool on CLI. Please update version string below when bumping container versions.
    conda "${moduleDir}/environment.yml"
    container "${ workflow.containerEngine == 'singularity' && !task.ext.singularity_pull_docker_container ?
        'https://depot.galaxyproject.org/singularity/mulled-v2-a97e90b3b802d1da3d6958e0867610c718cb5eb1:2cdf6bf1e92acbeb9b2834b1c58754167173a410-0' :
        'biocontainers/mulled-v2-a97e90b3b802d1da3d6958e0867610c718cb5eb1:2cdf6bf1e92acbeb9b2834b1c58754167173a410-0' }"

    input:
    tuple val(meta), path(reads)
    tuple val(meta2), path(index)
    tuple val(meta3), file(splicesites)
    val(minmapq)
    
    output:
    tuple val(meta), path("*.bam")                   , emit: bam
    tuple val(meta), path("*.log")                   , emit: summary
    tuple val(meta), path("*fastq.gz"), optional:true, emit: fastq
    path  "versions.yml"                             , emit: versions

    when:
    task.ext.when == null || task.ext.when

    script:
    def args = task.ext.args ?: ''
    def prefix = task.ext.prefix ?: "${meta.id}"
    def VERSION = '2.2.1' // WARN: Version information not provided by tool on CLI. Please update this string when bumping container versions.

    def strandedness = ''
    if (meta.strandedness == 'forward') {
        strandedness = meta.single_end ? '--rna-strandness F' : '--rna-strandness FR'
    } else if (meta.strandedness == 'reverse') {
        strandedness = meta.single_end ? '--rna-strandness R' : '--rna-strandness RF'
    }
<<<<<<< HEAD
    def minmapq = params.minmapq ? "-q ${params.minmapq}" : ''
=======
    def mmq = minmapq ? " -q $minmapq" : ''
    def S_value = "${(task.memory.toMega() * Math.min(0.15 / task.cpus, 0.15)).longValue()}M"
>>>>>>> 4124b10e
    ss = "$splicesites" ? "--known-splicesite-infile $splicesites" : ''
    def seq_center = params.seq_center ? "--rg-id ${prefix} --rg SM:$prefix --rg CN:${params.seq_center.replaceAll('\\s','_')}" : "--rg-id ${prefix} --rg SM:$prefix"
    if (meta.single_end) {
        def unaligned = params.save_unaligned ? "--un-gz ${prefix}.unmapped.fastq.gz" : ''
        """
        INDEX=`find -L ./ -name "*.1.ht2" | sed 's/\\.1.ht2\$//'`
        hisat2 \\
            -x \$INDEX \\
            -U $reads \\
            $strandedness \\
            $ss \\
            --summary-file ${prefix}.hisat2.summary.log \\
            --threads $task.cpus \\
            $seq_center \\
            $unaligned \\
            $args \\
<<<<<<< HEAD
            | samtools view -bS -F 4 -F 256 $minmapq  - > ${prefix}.bam
=======
            | samtools sort -@ ${task.cpus} -m $S_value | samtools view -bS -F 4 -F 256 $mmq  - > ${prefix}.bam
>>>>>>> 4124b10e

        cat <<-END_VERSIONS > versions.yml
        "${task.process}":
            hisat2: $VERSION
            samtools: \$(echo \$(samtools --version 2>&1) | sed 's/^.*samtools //; s/Using.*\$//')
        END_VERSIONS
        """
    } else {
        def unaligned = params.save_unaligned ? "--un-conc-gz ${prefix}.unmapped.fastq.gz" : ''
        """
        INDEX=`find -L ./ -name "*.1.ht2" | sed 's/\\.1.ht2\$//'`
        hisat2 \\
            -x \$INDEX \\
            -1 ${reads[0]} \\
            -2 ${reads[1]} \\
            $strandedness \\
            $ss \\
            --summary-file ${prefix}.hisat2.summary.log \\
            --threads $task.cpus \\
            $seq_center \\
            $unaligned \\
            --no-mixed \\
            --no-discordant \\
            $args \\
<<<<<<< HEAD
            | samtools view -bS -F 4 -F 8 -F 256 $minmapq - > ${prefix}.bam
=======
            | samtools sort -@ ${task.cpus} -m $S_value | samtools view -bS -F 4 -F 8 -F 256 $mmq - > ${prefix}.bam
>>>>>>> 4124b10e

        if [ -f ${prefix}.unmapped.fastq.1.gz ]; then
            mv ${prefix}.unmapped.fastq.1.gz ${prefix}.unmapped_1.fastq.gz
        fi
        if [ -f ${prefix}.unmapped.fastq.2.gz ]; then
            mv ${prefix}.unmapped.fastq.2.gz ${prefix}.unmapped_2.fastq.gz
        fi

        cat <<-END_VERSIONS > versions.yml
        "${task.process}":
            hisat2: $VERSION
            samtools: \$(echo \$(samtools --version 2>&1) | sed 's/^.*samtools //; s/Using.*\$//')
        END_VERSIONS
        """
    }

    stub:
    def prefix = task.ext.prefix ?: "${meta.id}"
    def unaligned = params.save_unaligned ? "echo '' | gzip >  ${prefix}.unmapped_1.fastq.gz \n echo '' | gzip >  ${prefix}.unmapped_2.fastq.gz" : ''
    def VERSION = '2.2.1' // WARN: Version information not provided by tool on CLI. Please update this string when bumping container versions.
    """
    ${unaligned}

    touch ${prefix}.hisat2.summary.log
    touch ${prefix}.bam

    cat <<-END_VERSIONS > versions.yml
    "${task.process}":
        hisat2: $VERSION
        samtools: \$(echo \$(samtools --version 2>&1) | sed 's/^.*samtools //; s/Using.*\$//')
    END_VERSIONS
    """


}<|MERGE_RESOLUTION|>--- conflicted
+++ resolved
@@ -34,12 +34,8 @@
     } else if (meta.strandedness == 'reverse') {
         strandedness = meta.single_end ? '--rna-strandness R' : '--rna-strandness RF'
     }
-<<<<<<< HEAD
-    def minmapq = params.minmapq ? "-q ${params.minmapq}" : ''
-=======
     def mmq = minmapq ? " -q $minmapq" : ''
     def S_value = "${(task.memory.toMega() * Math.min(0.15 / task.cpus, 0.15)).longValue()}M"
->>>>>>> 4124b10e
     ss = "$splicesites" ? "--known-splicesite-infile $splicesites" : ''
     def seq_center = params.seq_center ? "--rg-id ${prefix} --rg SM:$prefix --rg CN:${params.seq_center.replaceAll('\\s','_')}" : "--rg-id ${prefix} --rg SM:$prefix"
     if (meta.single_end) {
@@ -56,11 +52,7 @@
             $seq_center \\
             $unaligned \\
             $args \\
-<<<<<<< HEAD
-            | samtools view -bS -F 4 -F 256 $minmapq  - > ${prefix}.bam
-=======
             | samtools sort -@ ${task.cpus} -m $S_value | samtools view -bS -F 4 -F 256 $mmq  - > ${prefix}.bam
->>>>>>> 4124b10e
 
         cat <<-END_VERSIONS > versions.yml
         "${task.process}":
@@ -85,11 +77,7 @@
             --no-mixed \\
             --no-discordant \\
             $args \\
-<<<<<<< HEAD
-            | samtools view -bS -F 4 -F 8 -F 256 $minmapq - > ${prefix}.bam
-=======
             | samtools sort -@ ${task.cpus} -m $S_value | samtools view -bS -F 4 -F 8 -F 256 $mmq - > ${prefix}.bam
->>>>>>> 4124b10e
 
         if [ -f ${prefix}.unmapped.fastq.1.gz ]; then
             mv ${prefix}.unmapped.fastq.1.gz ${prefix}.unmapped_1.fastq.gz
