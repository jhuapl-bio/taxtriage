--- conflicted
+++ resolved
@@ -4,13 +4,8 @@
 
     conda "${moduleDir}/environment.yml"
     container "${ workflow.containerEngine == 'singularity' && !task.ext.singularity_pull_docker_container ?
-<<<<<<< HEAD
-        'https://depot.galaxyproject.org/singularity/bcftools:1.20--h8b25389_0':
-        'biocontainers/bcftools:1.20--h8b25389_0' }"
-=======
         'https://community-cr-prod.seqera.io/docker/registry/v2/blobs/sha256/5a/5acacb55c52bec97c61fd34ffa8721fce82ce823005793592e2a80bf71632cd0/data':
         'community.wave.seqera.io/library/bcftools:1.21--4335bec1d7b44d11' }"
->>>>>>> 8a8096e3
 
     input:
     tuple val(meta), path(vcf), path(tbi), path(fasta), path(mask)
