process MEGAHIT {
    tag "${meta.id}"
    label 'process_high'
    conda "${moduleDir}/environment.yml"
    container "${ workflow.containerEngine == 'singularity' && !task.ext.singularity_pull_docker_container ?
        'https://community-cr-prod.seqera.io/docker/registry/v2/blobs/sha256/f2/f2cb827988dca7067ff8096c37cb20bc841c878013da52ad47a50865d54efe83/data' :
        'community.wave.seqera.io/library/megahit_pigz:87a590163e594224' }"

    input:
    tuple val(meta), path(reads1), path(reads2)

    output:
    tuple val(meta), path("*.contigs.fa.gz")                            , emit: contigs
    tuple val(meta), path("intermediate_contigs/k*.contigs.fa.gz")      , emit: k_contigs
    tuple val(meta), path("intermediate_contigs/k*.addi.fa.gz")         , emit: addi_contigs
    tuple val(meta), path("intermediate_contigs/k*.local.fa.gz")        , emit: local_contigs
    tuple val(meta), path("intermediate_contigs/k*.final.contigs.fa.gz"), emit: kfinal_contigs
    tuple val(meta), path('*.log')                                      , emit: log
    path "versions.yml"                                                 , emit: versions

    when:
    task.ext.when == null || task.ext.when

    script:
    def args = task.ext.args ?: ''
    def args2 = task.ext.args2 ?: ''
    def prefix = task.ext.prefix ?: "${meta.id}"
    def reads_command = meta.single_end || !reads2 ? "-r ${reads1.join(',')}" : "-1 ${reads1.join(',')} -2 ${reads2.join(',')}"
    """
    megahit \\
<<<<<<< HEAD
        ${reads_command} \\
        ${args} \\
        -t ${task.cpus} \\
=======
        ${args} \\
        -t ${task.cpus} \\
        ${reads_command} \\
>>>>>>> 8a8096e3
        --out-prefix ${prefix}

    pigz \\
        --no-name \\
        -p ${task.cpus} \\
        ${args2} \\
        megahit_out/*.fa \\
        megahit_out/intermediate_contigs/*.fa

    mv megahit_out/* .

    cat <<-END_VERSIONS > versions.yml
    "${task.process}":
        megahit: \$(echo \$(megahit -v 2>&1) | sed 's/MEGAHIT v//')
    END_VERSIONS
    """

    stub:
    def args = task.ext.args ?: ''
    def args2 = task.ext.args2 ?: ''
    def prefix = task.ext.prefix ?: "${meta.id}"
    def reads_command = meta.single_end || !reads2 ? "-r ${reads1}" : "-1 ${reads1.join(',')} -2 ${reads2.join(',')}"
    """
    mkdir -p intermediate_contigs
    echo "" | gzip > ${prefix}.contigs.fa.gz
    echo "" | gzip > intermediate_contigs/k21.contigs.fa.gz
    echo "" | gzip > intermediate_contigs/k21.addi.fa.gz
    echo "" | gzip > intermediate_contigs/k21.local.fa.gz
    echo "" | gzip > intermediate_contigs/k21.final.contigs.fa.gz
    touch ${prefix}.log

    cat <<-END_VERSIONS > versions.yml
    "${task.process}":
        megahit: \$(echo \$(megahit -v 2>&1) | sed 's/MEGAHIT v//')
    END_VERSIONS
    """
}<|MERGE_RESOLUTION|>--- conflicted
+++ resolved
@@ -28,15 +28,9 @@
     def reads_command = meta.single_end || !reads2 ? "-r ${reads1.join(',')}" : "-1 ${reads1.join(',')} -2 ${reads2.join(',')}"
     """
     megahit \\
-<<<<<<< HEAD
-        ${reads_command} \\
-        ${args} \\
-        -t ${task.cpus} \\
-=======
         ${args} \\
         -t ${task.cpus} \\
         ${reads_command} \\
->>>>>>> 8a8096e3
         --out-prefix ${prefix}
 
     pigz \\
