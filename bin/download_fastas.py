--- conflicted
+++ resolved
@@ -195,15 +195,6 @@
         for line in f:
             line = line.strip()
             linesplit = line.split("\t")
-<<<<<<< HEAD
-
-
-            if len(linesplit) >= 12 and linesplit[11] == 'Complete Genome' and (linesplit[idx[1]] in input) and linesplit[idx[1]] not in seen:
-                refs[linesplit[idx[0]]] = dict(id="kraken:taxid|{}|{}".format(
-                    linesplit[idx[1]], linesplit[idx[0]]), fulline=linesplit)
-                seen[linesplit[idx[1]]] = True
-    return refs
-=======
             gcfidx = linesplit[idx]
             matchidx = str(linesplit[matchcol])
             namecol = linesplit[nameidx]
@@ -273,7 +264,6 @@
         else:
             print("No reference genome found for", key)
     return assemblies
->>>>>>> 1a92083e
 
 
 def get_assembly_summary(id):
